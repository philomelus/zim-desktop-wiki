--- conflicted
+++ resolved
@@ -126,11 +126,7 @@
   pacman --noconfirm -S --needed \
       wget \
       make \
-<<<<<<< HEAD
       unzip \
-      upx \
-=======
->>>>>>> e9564460
       mingw-w64-"${MSYSTEM_CARCH}"-gcc \
       mingw-w64-"${MSYSTEM_CARCH}"-gtk3 \
       mingw-w64-"${MSYSTEM_CARCH}"-pkg-config \
