--- conflicted
+++ resolved
@@ -1,11 +1,6 @@
 Content-Type: text/x-zim-wiki
 Wiki-Format: zim 0.26
 Creation-Date: Sat, 04 Apr 2009 10:54:39 +0200
-<<<<<<< HEAD
-Modification-Date: Sat, 22 Aug 2009 13:18:21 +0200
-=======
-Modification-Date: Mon, 17 Aug 2009 21:12:22 +0200
->>>>>>> d336608e
 
 ====== Tasks ======
 
