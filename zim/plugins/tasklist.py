# -*- coding: utf-8 -*-

# Copyright 2009 Jaap Karssenberg <pardus@cpan.org>

from __future__ import with_statement

import gobject
import gtk
import logging
import re
import datetime

from zim.parsing import parse_date
from zim.plugins import PluginClass
from zim.notebook import Path
from zim.gui.widgets import Dialog, Button, IconButton,  \
	BrowserTreeView, SingleClickTreeView, \
	gtk_get_style
from zim.formats import UNCHECKED_BOX, CHECKED_BOX, XCHECKED_BOX


logger = logging.getLogger('zim.plugins.tasklist')


ui_actions = (
	# name, stock id, label, accelerator, tooltip, read only
	('show_task_list', 'zim-task-list', _('Task List'), '', _('Task List'), True),
)

ui_xml = '''
<ui>
	<menubar name='menubar'>
		<menu action='view_menu'>
			<placeholder name="plugin_items">
				<menuitem action="show_task_list" />
			</placeholder>
		</menu>
	</menubar>
	<toolbar name='toolbar'>
		<placeholder name='tools'>
			<toolitem action='show_task_list'/>
		</placeholder>
	</toolbar>
</ui>
'''


SQL_CREATE_TABLES = '''
create table if not exists tasklist (
	id INTEGER PRIMARY KEY,
	source INTEGER,
	parent INTEGER,
	open BOOLEAN,
	actionable BOOLEAN,
	prio INTEGER,
	due TEXT,
	description TEXT
);
'''


tag_re = re.compile(r'(?<!\S)@(\w+)\b')
date_re = re.compile(r'\s*\[d:(.+)\]')


# FUTURE: add an interface for this plugin in the WWW frontend

class TaskListPlugin(PluginClass):

	plugin_info = {
		'name': _('Task List'), # T: plugin name
		'description': _('''\
This plugin adds a dialog showing all open tasks in
this notebook. Open tasks can be either open checkboxes
or items marked with tags like "TODO" or "FIXME".

This is a core plugin shipping with zim.
'''), # T: plugin description
		'author': 'Jaap Karssenberg',
		'help': 'Plugins:Task List'
	}

	plugin_preferences = (
		# key, type, label, default
		# ('use_checkboxes', 'bool', _('Use checkboxes'), True),
			# T: label for plugin preferences dialog
		# TODO: option for tags
		# TODO: option to limit to specific namespace
	)

	def initialize_ui(self, ui):
		if ui.ui_type == 'gtk':
			ui.add_actions(ui_actions, self)
			ui.add_ui(ui_xml, self)

	def finalize_notebook(self, notebook):
		self.index = notebook.index
		self.index.connect('initialize-db', self.do_initialize_db)
		self.index.connect('flush-db', self.do_flush_db)
		self.index.connect('page-indexed', self.index_page)
		self.index.connect('page-deleted', self.remove_page)
		self.do_initialize_db(self.index)

	def do_initialize_db(self, index):
		with index.db_commit:
			index.db.executescript(SQL_CREATE_TABLES)

	def do_flush_db(self, index):
		with index.db_commit:
			index.db.execute('drop table "tasklist"')

	def index_page(self, index, path, page):
		#~ print '>>>>>', path, page, page.hascontent
		#~ self.emit('updated')
		self.remove_page(index, path)

		tree = page.get_parsetree()
		if not tree:
			return

		print '!! Checking for tasks in', path
		for element in tree.getiterator('li'):
			bullet = element.get('bullet')
			if bullet in (UNCHECKED_BOX, CHECKED_BOX, XCHECKED_BOX):
				open = bullet == UNCHECKED_BOX
				self._add_task(path, element, open)

	def _add_task(self, path, node, open):
		'!! Found tasks in ', path
		text = self._flatten(node)
		prio = text.count('!')

		global date # FIXME
		date = '9999' # For sorting order this is good empty value

		def set_date(match):
			global date
			mydate = parse_date(match.group(0))
			if mydate and date == '9999':
				date = '%04i-%02i-%02i' % mydate # (y, m, d)
				#~ return match.group(0) # TEST
				return ''
			else:
				# No match or we already had a date
				return match.group(0)

		text = date_re.sub(set_date, text)

		# TODO - determine if actionable or not
		with self.index.db_commit:
			self.index.db.execute(
				'insert into tasklist(source, parent, open, actionable, prio, due, description)'
				'values (?, ?, ?, ?, ?, ?, ?)',
				(path.id, 0, open, False, prio, date, text)
			)

		#~ if open:
			#~ self.total += 1
			#~ self.maxprio = max(self.maxprio, prio)
			#~ if prio in self.prio:
				#~ self.prio[prio] += 1
			#~ else:
				#~ self.prio[prio] = 1

		#~ tags = set(tag_re.findall(text))
		#~ for tag in tags:
			#~ if tag in self.tags:
				#~ self.tags[tag] += 1
			#~ else:
				#~ self.tags[tag] = 1

	def _flatten(self, node):
		text = node.text or ''
		for child in node.getchildren():
			if child.tag != 'li':
				text += self._flatten(child) # recurs
				text += child.tail or ''
		return text

	def remove_page(self, index, path):
		with index.db_commit:
			cursor = index.db.execute(
				'delete from tasklist where source=?', (path.id,) )

	def list_tasks(self):
		cursor = self.index.db.cursor()
		cursor.execute('select * from tasklist')
		for row in cursor:
			yield row

	def get_path(self, task):
		return self.index.lookup_id(task['source'])

	def show_task_list(self):
		dialog = TaskListDialog.unique(self, plugin=self)
		dialog.present()


# TODO allow more complex queries for filter, in particular (NOT tag AND tag)

class TaskListDialog(Dialog):

	def __init__(self, plugin):
		Dialog.__init__(self, plugin.ui, _('Task List'), # T: dialog title
			buttons=gtk.BUTTONS_CLOSE, help=':Help:Plugins:Task List')
		self.plugin = plugin

		hbox = gtk.HBox(spacing=5)
		self.vbox.pack_start(hbox, False)
		self.hpane = gtk.HPaned()
		self.uistate.setdefault('hpane_pos', 72)
		self.hpane.set_position(self.uistate['hpane_pos'])
		self.vbox.add(self.hpane)

		# Task list
		self.task_list = TaskListTreeView(self.ui, plugin)
		scrollwindow = gtk.ScrolledWindow()
		scrollwindow.set_policy(gtk.POLICY_AUTOMATIC, gtk.POLICY_AUTOMATIC)
		scrollwindow.set_shadow_type(gtk.SHADOW_IN)
		scrollwindow.add(self.task_list)
		self.hpane.add2(scrollwindow)

		# Tag list
		self.tag_list = TagListTreeView(self.task_list)
		scrollwindow = gtk.ScrolledWindow()
		scrollwindow.set_policy(gtk.POLICY_NEVER, gtk.POLICY_AUTOMATIC)
		scrollwindow.set_shadow_type(gtk.SHADOW_IN)
		scrollwindow.add(self.tag_list)
		self.hpane.add1(scrollwindow)

		# Filter input
		hbox.pack_start(gtk.Label(_('Filter')+': '), False) # T: Input label
		filter_entry = gtk.Entry()
		hbox.pack_start(filter_entry, False)
		clear_button = IconButton('gtk-clear')
		hbox.pack_start(clear_button, False)
		filter_button = Button(_('_Filter'), 'gtk-find') # T: Button
		hbox.pack_start(filter_button, False)
		filter_entry.connect('activate',
			lambda o: self.task_list.set_filter(filter_entry.get_text()))
		filter_button.connect('clicked',
			lambda o: self.task_list.set_filter(filter_entry.get_text()))
		clear_button.connect('clicked',
			lambda o: (filter_entry.set_text(''), filter_entry.activate()))

		# Statistics label
		self.statistics_label = gtk.Label()
		hbox.pack_end(self.statistics_label, False)

		def set_statistics(task_list):
			total, stats = task_list.get_statistics()
			text = ngettext('%i open item', '%i open items', total) % total
				# T: Label for statistics in Task List, %i is the number of tasks
			text += ' (' + '/'.join(map(str, stats)) + ')'
			self.statistics_label.set_text(text)

		#~ set_statistics(self.task_list)
		#~ self.task_list.connect('updated', set_statistics)

	def do_response(self, response):
		self.uistate['hpane_pos'] = self.hpane.get_position()
		Dialog.do_response(self, response)


class TagListTreeView(SingleClickTreeView):
	'''TreeView with a single column 'Tags' which shows all tags available
	in a TaskListTreeView. Selecting a tag will filter the task list to
	only show tasks with that tag.
	'''

	def __init__(self, task_list):
		model = gtk.ListStore(str, bool) # tag name, is seperator bool
		SingleClickTreeView.__init__(self, model)
		self.get_selection().set_mode(gtk.SELECTION_MULTIPLE)
		self.task_list = task_list

		cell_renderer = gtk.CellRendererText()
		column = gtk.TreeViewColumn(_('Tags'), cell_renderer, text=0)
			# T: Column header for tag list in Task List dialog
		self.append_column(column)

		self.set_row_separator_func(lambda m, i: m[i][1])
			# just returns the bool in the second column

		self.get_selection().connect('changed', self.on_selection_changed)

		self.on_update(task_list)
		task_list.connect('updated', self.on_update)

	def get_tags(self):
		'''Returns current selected tags, or None for all tags'''
		model, paths = self.get_selection().get_selected_rows()
		if not paths or (0,) in paths:
			return None
		else:
			return [model[path][0] for path in paths]

	def on_update(self, task_list):
		model = self.get_model()
		model.clear()
		model.append((_('All'), False)) # T: "tag" for showing all tasks
		# TODO - any other special tags ?
		model.append(('', True)) # separator
		for tag in sorted(self.task_list.get_tags()):
			model.append((tag, False))

	def on_selection_changed(self, selection):
		tags = self.get_tags()
		self.task_list.set_tag_filter(tags)


style = gtk_get_style()
NORMAL_COLOR = style.base[gtk.STATE_NORMAL]
HIGH_COLOR = gtk.gdk.color_parse('#EF2929') # red (from Tango style guide)
MEDIUM_COLOR = gtk.gdk.color_parse('#FCAF3E') # orange ("idem")
ALERT_COLOR = gtk.gdk.color_parse('#FCE94F') # yellow ("idem")
# FIXME: should these be configurable ?


class TaskListTreeView(BrowserTreeView):

	# define signals we want to use - (closure type, return type and arg types)
	__gsignals__ = {
		'updated': (gobject.SIGNAL_RUN_LAST, None, ()),
	}

	VIS_COL = 0 # visible
	PRIO_COL = 1
	TASK_COL = 2
	DATE_COL = 3
	PAGE_COL = 4
	ACT_COL = 5 # actionable - no children
	OPEN_COL = 6 # item not closed

<<<<<<< HEAD
	def __init__(self, ui, plugin):
=======
	tag_re = re.compile(r'(?<!\S)@(\w+)\b', re.U)
	date_re = re.compile(r'\s*\[d:(.+)\]')

	def __init__(self, ui):
>>>>>>> 513b4b6b
		self.filter = None
		self.tag_filter = None
		self.real_model = gtk.TreeStore(bool, int, str, str, str, bool, bool)
			# VIS_COL, PRIO_COL, TASK_COL, DATE_COL, PAGE_COL, ACT_COL, OPEN_COL
		model = self.real_model.filter_new()
		model.set_visible_column(self.VIS_COL)
		model = gtk.TreeModelSort(model)
		model.set_sort_column_id(self.PRIO_COL, gtk.SORT_DESCENDING)
		BrowserTreeView.__init__(self, model)
		self.ui = ui
		self.plugin = plugin
		self.total = 0
		self.tags = {} # dict mapping tag to ref count
		self.prio = {} # dict mapping tag to ref count
		self.maxprio = 0

		cell_renderer = gtk.CellRendererText()
		for name, i in (
			(_('Task'), self.TASK_COL), # T: Column header Task List dialog
			(_('Page'), self.PAGE_COL), # T: Column header Task List dialog
		):
			column = gtk.TreeViewColumn(name, cell_renderer, text=i)
			column.set_resizable(True)
			column.set_sort_column_id(i)
			if i == self.TASK_COL: column.set_expand(True)
			self.append_column(column)

		# Add some rendering for the Prio column
		def render_prio(col, cell, model, i):
			prio = model.get_value(i, self.PRIO_COL)
			cell.set_property('text', str(prio))
			if prio >= 3: color = HIGH_COLOR
			elif prio == 2: color = MEDIUM_COLOR
			elif prio == 1: color = ALERT_COLOR
			else: color = NORMAL_COLOR
			cell.set_property('cell-background-gdk', color)

		cell_renderer = gtk.CellRendererText()
		column = gtk.TreeViewColumn(_('Prio'), cell_renderer)
			# T: Column header Task List dialog
		column.set_cell_data_func(cell_renderer, render_prio)
		column.set_sort_column_id(self.PRIO_COL)
		self.insert_column(column, 0)

		# Rendering of the Date column
		today    = str( datetime.date.today() )
		tomorrow = str( datetime.date.today() + datetime.timedelta(days=1))
		dayafter = str( datetime.date.today() + datetime.timedelta(days=2))
		def render_date(col, cell, model, i):
			date = model.get_value(i, self.DATE_COL)
			if date == '9999':
				cell.set_property('text', '')
			else:
				cell.set_property('text', date)
				# TODO allow strftime here

<<<<<<< HEAD
			if date == today: color = HIGH_COLOR
=======
			if date <= today: color = HIGH_COLOR
>>>>>>> 513b4b6b
			elif date == tomorrow: color = MEDIUM_COLOR
			elif date == dayafter: color = ALERT_COLOR
			else: color = NORMAL_COLOR
			cell.set_property('cell-background-gdk', color)

		cell_renderer = gtk.CellRendererText()
		column = gtk.TreeViewColumn(_('Date'), cell_renderer)
			# T: Column header Task List dialog
		column.set_cell_data_func(cell_renderer, render_date)
		column.set_sort_column_id(self.DATE_COL)
		self.insert_column(column, 2)

		self.refresh()

	def refresh(self):
		self.real_model.clear()
		paths = {}
		for row in self.plugin.list_tasks():
			if not row['source'] in paths:
				paths[row['source']] = self.plugin.get_path(row)
			path = paths[row['source']]
			self.real_model.append(None,
				(open, row['prio'], row['description'], row['due'], path.name, row['actionable'], row['open'])
			)
			# VIS_COL, PRIO_COL, TASK_COL, DATE_COL, PAGE_COL, ACT_COL, OPEN_COL

		# TODO re-apply the filters -- now we just check 'open'

	def set_filter(self, string):
		# TODO allow more complex queries here - same parse as for search
		if string:
			inverse = False
			if string.lower().startswith('not '):
				# Quick HACK to support e.g. "not @waiting"
				inverse = True
				string = string[4:]
			self.filter = (inverse, string.strip().lower())
		else:
			self.filter = None
		self._eval_filter()

	def get_tags(self):
		'''Returns list of all tags that are in use for tasks'''
		return self.tags.keys()

	def get_statistics(self):
		highest = max([0] + self.prio.keys())
		stats = [self.prio.get(k, 0) for k in range(highest+1)]
		stats.reverse() # highest first
		return self.total, stats

	def set_tag_filter(self, tags):
		# TODO support multiple tags
		if tags:
			self.tag_filter = ["@"+tag.lower() for tag in tags]
		else:
			self.tag_filter = None
		self._eval_filter()

	def _eval_filter(self):
		logger.debug('Filtering with tag: %s, filter: %s', self.tag_filter, self.filter)
		self.real_model.foreach(self._filter_item)

	def _filter_item(self, model, path, iter):
		# This method filters case insensitive because both filters and
		# text are first converted to lower case text.
		visible = True

		if not (model[iter][self.ACT_COL] and model[iter][self.OPEN_COL]):
			visible = False

		description = model[iter][self.TASK_COL].lower()
		pagename = model[iter][self.PAGE_COL].lower()

		if visible and self.tag_filter:
			match = False
			for tag in self.tag_filter:
				if tag in description:
					match = True
					break
			if not match:
				visible = False

		if visible and self.filter:
			inverse, string = self.filter
			match = string in description or string in pagename
			if (not inverse and not match) or (inverse and match):
				visible = False

		model[iter][self.VIS_COL] = visible

	def do_row_activated(self, path, column):
		model = self.get_model()
		page = Path( model[path][self.PAGE_COL] )
		#~ task = ...
		self.ui.open_page(page)
		#~ self.ui.mainwindow.pageview.search(task)

<<<<<<< HEAD
=======
	def index_page(self, page):
		#~ self._delete_page(page)
		self._index_page(page)
		self.emit('updated')

	def _index_page(self, page):
		logger.debug('Task List indexing page: %s', page)
		tree = page.get_parsetree()
		if not tree:
			return

		for element in tree.getiterator('li'):
			bullet = element.get('bullet')
			if bullet in (UNCHECKED_BOX, CHECKED_BOX, XCHECKED_BOX):
				open = bullet == UNCHECKED_BOX
				self._add_task(page, element, open)

	def _add_task(self, page, node, open):
		text = self._flatten(node)
		prio = text.count('!')

		global date # FIXME
		date = '9999' # For sorting order this is good empty value

		def set_date(match):
			global date
			mydate = parse_date(match.group(0))
			if mydate and date == '9999':
				date = '%04i-%02i-%02i' % mydate # (y, m, d)
				#~ return match.group(0) # TEST
				return ''
			else:
				# No match or we already had a date
				return match.group(0)

		text = self.date_re.sub(set_date, text)

		# TODO - determine if actionable or not
		# TODO - call _filter_item()
		self.real_model.append(None,
			(open, prio, text, date, page.name, True, open) )
			# Vis, Prio, Task, Date, Page, Act, Open

		if open:
			self.total += 1
			self.maxprio = max(self.maxprio, prio)
			if prio in self.prio:
				self.prio[prio] += 1
			else:
				self.prio[prio] = 1

		tags = set(self.tag_re.findall(text))
		for tag in tags:
			if tag in self.tags:
				self.tags[tag] += 1
			else:
				self.tags[tag] = 1

	def _flatten(self, node):
		text = node.text or ''
		for child in node.getchildren():
			if child.tag != 'li':
				text += self._flatten(child) # recurs
				text += child.tail or ''
		return text

>>>>>>> 513b4b6b
# Need to register classes defining gobject signals
gobject.type_register(TaskListTreeView)


# TODO this plugin should be ported to using a table in the index database
# needs to hook database init and page indexing
# Needs to re-build the database when preferences changed
# Needs statusbar or similar to notify when indexing still ongoing
# Separating database class and Treemodel will also allow better separation
# of data and interface code.<|MERGE_RESOLUTION|>--- conflicted
+++ resolved
@@ -59,7 +59,7 @@
 '''
 
 
-tag_re = re.compile(r'(?<!\S)@(\w+)\b')
+tag_re = re.compile(r'(?<!\S)@(\w+)\b', re.U)
 date_re = re.compile(r'\s*\[d:(.+)\]')
 
 
@@ -332,14 +332,7 @@
 	ACT_COL = 5 # actionable - no children
 	OPEN_COL = 6 # item not closed
 
-<<<<<<< HEAD
 	def __init__(self, ui, plugin):
-=======
-	tag_re = re.compile(r'(?<!\S)@(\w+)\b', re.U)
-	date_re = re.compile(r'\s*\[d:(.+)\]')
-
-	def __init__(self, ui):
->>>>>>> 513b4b6b
 		self.filter = None
 		self.tag_filter = None
 		self.real_model = gtk.TreeStore(bool, int, str, str, str, bool, bool)
@@ -396,11 +389,7 @@
 				cell.set_property('text', date)
 				# TODO allow strftime here
 
-<<<<<<< HEAD
-			if date == today: color = HIGH_COLOR
-=======
 			if date <= today: color = HIGH_COLOR
->>>>>>> 513b4b6b
 			elif date == tomorrow: color = MEDIUM_COLOR
 			elif date == dayafter: color = ALERT_COLOR
 			else: color = NORMAL_COLOR
@@ -497,77 +486,8 @@
 		page = Path( model[path][self.PAGE_COL] )
 		#~ task = ...
 		self.ui.open_page(page)
-		#~ self.ui.mainwindow.pageview.search(task)
-
-<<<<<<< HEAD
-=======
-	def index_page(self, page):
-		#~ self._delete_page(page)
-		self._index_page(page)
-		self.emit('updated')
-
-	def _index_page(self, page):
-		logger.debug('Task List indexing page: %s', page)
-		tree = page.get_parsetree()
-		if not tree:
-			return
-
-		for element in tree.getiterator('li'):
-			bullet = element.get('bullet')
-			if bullet in (UNCHECKED_BOX, CHECKED_BOX, XCHECKED_BOX):
-				open = bullet == UNCHECKED_BOX
-				self._add_task(page, element, open)
-
-	def _add_task(self, page, node, open):
-		text = self._flatten(node)
-		prio = text.count('!')
-
-		global date # FIXME
-		date = '9999' # For sorting order this is good empty value
-
-		def set_date(match):
-			global date
-			mydate = parse_date(match.group(0))
-			if mydate and date == '9999':
-				date = '%04i-%02i-%02i' % mydate # (y, m, d)
-				#~ return match.group(0) # TEST
-				return ''
-			else:
-				# No match or we already had a date
-				return match.group(0)
-
-		text = self.date_re.sub(set_date, text)
-
-		# TODO - determine if actionable or not
-		# TODO - call _filter_item()
-		self.real_model.append(None,
-			(open, prio, text, date, page.name, True, open) )
-			# Vis, Prio, Task, Date, Page, Act, Open
-
-		if open:
-			self.total += 1
-			self.maxprio = max(self.maxprio, prio)
-			if prio in self.prio:
-				self.prio[prio] += 1
-			else:
-				self.prio[prio] = 1
-
-		tags = set(self.tag_re.findall(text))
-		for tag in tags:
-			if tag in self.tags:
-				self.tags[tag] += 1
-			else:
-				self.tags[tag] = 1
-
-	def _flatten(self, node):
-		text = node.text or ''
-		for child in node.getchildren():
-			if child.tag != 'li':
-				text += self._flatten(child) # recurs
-				text += child.tail or ''
-		return text
-
->>>>>>> 513b4b6b
+		#~ self.ui.mainwindow.pageview.search(task) # FIXME
+
 # Need to register classes defining gobject signals
 gobject.type_register(TaskListTreeView)
 
