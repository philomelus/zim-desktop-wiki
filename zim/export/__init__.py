# -*- coding: utf-8 -*-

# Copyright 2008-2014 Jaap Karssenberg <jaap.karssenberg@gmail.com>

'''This module contains the framework for exporting data from zim.

The main API for exporting from the application is the L{Exporter}
object. There are subclasses of Exporter to export to multiple files,
to a single file or to a MHTML file.

To configure the exporter object an additional L{ExportLayout} object
is used. This layout defines the exact mapping of pages to files to
be used.

To specific the pages to export a subclass of the L{PageSelection} class
is used. There are selection classes to export the whole notebook or
to export a single page.

The L{ExportTemplateContext} object defines specific template parameters
for exporting. See also L{zim.templates} for template parsing and
processing classes.

See the module functions for convenient standard configurations.
'''


# TODO - when exporting with namespace / prefix we should also trim
#        links within a SingleFile output relative to that prefix
#        --> do not leak info on parent namespace names



from zim.fs import Dir, File
from zim.newfs import LocalFolder, LocalFile
from zim.templates import get_template
from zim.formats import get_format


def build_notebook_exporter(dir, format, template, **opts):
	'''Returns an L{Exporter} that is suitable for exporting a whole
	notebook to a folder with one file per page
	'''
	from zim.export.layouts import MultiFileLayout
	from zim.export.exporters.files import MultiFileExporter

	if isinstance(dir, Dir):
		dir = LocalFolder(dir.path)

	template = get_template(format, template)
	ext = get_format(format).info['extension']
	layout = MultiFileLayout(dir, ext)
	return MultiFileExporter(layout, template, format, **opts)


def build_page_exporter(file, format, template, page, **opts):
	'''Returns an L{Exporter} that is suitable for exporting a page with
	subpages to a file and a folder (e.g. "page.html" with "page_files/")
	'''
	from zim.export.layouts import FileLayout
	from zim.export.exporters.files import MultiFileExporter

	if isinstance(file, File):
		file = LocalFile(file.path)

	template = get_template(format, template)
	ext = get_format(format).info['extension']
	layout = FileLayout(file, page, ext)
	return MultiFileExporter(layout, template, format, **opts)


def build_single_file_exporter(file, format, template, namespace=None, **opts):
	'''Returns an L{Exporter} that is suitable for exporting a set of
	pages to a single file
	'''
	from zim.export.layouts import SingleFileLayout
	from zim.export.exporters.files import SingleFileExporter

	if isinstance(file, File):
		file = LocalFile(file.path)

	template = get_template(format, template)
	layout = SingleFileLayout(file)
	return SingleFileExporter(layout, template, format, **opts)


def build_mhtml_file_exporter(file, template, **opts):
	'''Returns an L{Exporter} that is suitable for exporting a set of
	pages to a single mhtml file
	'''
	from zim.export.exporters.mhtml import MHTMLExporter

<<<<<<< HEAD
	if isinstance(file, File):
		file = LocalFile(file.path)

=======
>>>>>>> e46a4b40
	template = get_template('html', template)
	return MHTMLExporter(file, template, **opts)<|MERGE_RESOLUTION|>--- conflicted
+++ resolved
@@ -89,11 +89,8 @@
 	'''
 	from zim.export.exporters.mhtml import MHTMLExporter
 
-<<<<<<< HEAD
 	if isinstance(file, File):
 		file = LocalFile(file.path)
 
-=======
->>>>>>> e46a4b40
 	template = get_template('html', template)
 	return MHTMLExporter(file, template, **opts)