--- conflicted
+++ resolved
@@ -47,12 +47,7 @@
 from zim.gui.widgets import Button, MenuButton, \
 	Dialog, ErrorDialog, QuestionDialog, FileDialog, ProgressBarDialog
 from zim.gui.clipboard import Clipboard
-<<<<<<< HEAD
 from zim.gui.applications import get_application, get_default_application, CustomToolManager
-=======
-from zim.gui.applications import get_application, CustomToolManager
-from zim.gui.searchdialog import SearchDialog
->>>>>>> e13440b5
 
 logger = logging.getLogger('zim.gui')
 
@@ -1043,30 +1038,7 @@
 			return True
 
 	def delete_page(self, path=None):
-<<<<<<< HEAD
 		DeletePageDialog(self, path).run()
-=======
-		if path is None:
-			path = self.get_path_context()
-
-		page = self.notebook.get_page(path)
-		if page.hascontent or page.haschildren:
-			DeletePageDialog(self, path=page).run()
-		else:
-			unlink = QuestionDialog(self,
-				(_('Cannot delete placeholder page.'),
-				 _('This is a placeholder page. It does not have content, '
-				'but at least one link on this page exists. To remove the '
-				'placeholder page, you have to remove all links on this '
-				'page. Do you want to show a list of all pages containing '
-				'these links?'))).run()
-			if unlink:
-				if self.notebook.index.updating:
-					# Index need to be complete in order to be 100% sure we
-					# know all backlinks, so no way we can update links before.
-					raise IndexBusyError, 'Index busy'
-				SearchDialog(self,'LinksTo: "%s"' % (self.page.name,)).run()
->>>>>>> e13440b5
 
 	def show_properties(self):
 		from zim.gui.propertiesdialog import PropertiesDialog
