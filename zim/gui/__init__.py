# -*- coding: utf-8 -*-

# Copyright 2008 Jaap Karssenberg <pardus@cpan.org>

'''This module contains the Gtk user interface for zim.
The main widgets and dialogs are seperated out in sub-modules.
Included here are the main class for the zim GUI, which
contains most action handlers and the main window class.

The GUI uses a few mechanisms for other classes to dynamically
add elements. One is the use of the gtk.UIManager class to
populate the menubar and toolbar. This allows other parts of
the application to define additional actions. See the methods
add_actions() and add_ui() for wrappers around this functionality.
A second mechanism is that for simple options other classes can
register a preference to be shown in the PreferencesDialog. See
the register_prererences() mmethod. NOTE: the plugin base class
has it's own wrappers for these things. Plugin writers should
look there first.

To define dialogs in the GUI please use one of the Dialog,
FileDialog, QuestionDialog or ErrorDialog classes as base class.
Especially the Dialog class contains many convenience methods to
quickly setup a simple form.
'''

import os
import logging
import gobject
import gtk

import zim
from zim import NotebookInterface, NotebookLookupError
from zim.fs import *
from zim.fs import normalize_win32_share
from zim.errors import Error
from zim.notebook import Path, Page, PageNameError, \
	resolve_default_notebook, get_notebook, get_notebook_list
from zim.stores import encode_filename
from zim.index import LINK_DIR_BACKWARD
from zim.config import data_file, config_file, data_dirs, ListDict
from zim.parsing import url_encode, is_win32_share_re
from zim.history import History, HistoryRecord
from zim.gui.pathbar import NamespacePathBar, RecentPathBar, HistoryPathBar
from zim.gui.pageindex import PageIndex
from zim.gui.pageview import PageView
from zim.gui.widgets import Button, MenuButton, \
	Dialog, ErrorDialog, QuestionDialog, FileDialog, ProgressBarDialog
from zim.gui.clipboard import Clipboard
from zim.gui.applications import get_application, CustomToolManager

logger = logging.getLogger('zim.gui')

ui_actions = (
	('file_menu', None, _('_File')), # T: Menu title
	('edit_menu', None, _('_Edit')), # T: Menu title
	('view_menu', None, _('_View')), # T: Menu title
	('insert_menu', None, _('_Insert')), # T: Menu title
	('search_menu', None, _('_Search')), # T: Menu title
	('format_menu', None, _('For_mat')), # T: Menu title
	('tools_menu', None, _('_Tools')), # T: Menu title
	('go_menu', None, _('_Go')), # T: Menu title
	('help_menu', None, _('_Help')), # T: Menu title
	('pathbar_menu', None, _('P_athbar')), # T: Menu title
	('toolbar_menu', None, _('_Toolbar')), # T: Menu title

	# name, stock id, label, accelerator, tooltip, readonly
	('new_page',  'gtk-new', _('_New Page...'), '<ctrl>N', '', False), # T: Menu item
	('new_sub_page',  'gtk-new', _('New S_ub Page...'), '', '', False), # T: Menu item
	('open_notebook', 'gtk-open', _('_Open Another Notebook...'), '<ctrl>O', '', True), # T: Menu item
	('open_new_window', None, _('Open in New _Window'), '', '', True), # T: Menu item
	('import_page', None, _('_Import Page...'), '', '', False), # T: Menu item
	('save_page', 'gtk-save', _('_Save'), '<ctrl>S', '', False), # T: Menu item
	('save_copy', None, _('Save A _Copy...'), '', '', True), # T: Menu item
	('show_export',  None, _('E_xport...'), '', '', True), # T: Menu item
	('email_page', None, _('_Send To...'), '', '', True), # T: Menu item
	('move_page', None, _('_Move Page...'), '', '', False), # T: Menu item
	('rename_page', None, _('_Rename Page...'), 'F2', '', False), # T: Menu item
	('delete_page', None, _('_Delete Page'), '', '', False), # T: Menu item
	('show_properties',  'gtk-properties', _('Proper_ties'), '', '', True), # T: Menu item
	('close',  'gtk-close', _('_Close'), '<ctrl>W', '', True), # T: Menu item
	('quit',  'gtk-quit', _('_Quit'), '<ctrl>Q', '', True), # T: Menu item
	('show_search',  'gtk-find', _('_Search...'), '<shift><ctrl>F', '', True), # T: Menu item
	('show_search_backlinks', None, _('Search _Backlinks...'), '', '', True), # T: Menu item
	('copy_location', None, _('Copy Location'), '<shift><ctrl>L', '', True), # T: Menu item
	('show_preferences',  'gtk-preferences', _('Pr_eferences'), '', '', True), # T: Menu item
	('reload_page',  'gtk-refresh', _('_Reload'), '<ctrl>R', '', True), # T: Menu item
	('open_attachments_folder', 'gtk-open', _('Open Attachments _Folder'), '', '', True), # T: Menu item
	('open_notebook_folder', 'gtk-open', _('Open _Notebook Folder'), '', '', True), # T: Menu item
	('open_document_root', 'gtk-open', _('Open _Document Root'), '', '', True), # T: Menu item
	('open_document_folder', 'gtk-open', _('Open _Document Folder'), '', '', True), # T: Menu item
	('attach_file', 'zim-attachment', _('Attach _File'), '', _('Attach external file'), False), # T: Menu item
	('edit_page_source', 'gtk-edit', _('Edit _Source'), '', '', False), # T: Menu item
	('show_server_gui', None, _('Start _Web Server'), '', '', True), # T: Menu item
	('reload_index', None, _('Re-build Index'), '', '', False), # T: Menu item
	('manage_custom_tools', 'gtk-preferences', _('Custom _Tools'), '', '', True), # T: Menu item
	('open_page_back', 'gtk-go-back', _('_Back'), '<alt>Left', _('Go page back'), True), # T: Menu item
	('open_page_forward', 'gtk-go-forward', _('_Forward'), '<alt>Right', _('Go page forward'), True), # T: Menu item
	('open_page_parent', 'gtk-go-up', _('_Parent'), '<alt>Up', _('Go to parent page'), True), # T: Menu item
	('open_page_child', 'gtk-go-down', _('_Child'), '<alt>Down', _('Go to child page'), True), # T: Menu item
	('open_page_previous', None, _('_Previous in index'), '<alt>Page_Up', _('Go to previous page'), True), # T: Menu item
	('open_page_next', None, _('_Next in index'), '<alt>Page_Down', _('Go to next page'), True), # T: Menu item
	('open_page_home', 'gtk-home', _('_Home'), '<alt>Home', _('Go home'), True), # T: Menu item
	('open_page', 'gtk-jump-to', _('_Jump To...'), '<ctrl>J', '', True), # T: Menu item
	('show_help', 'gtk-help', _('_Contents'), 'F1', '', True), # T: Menu item
	('show_help_faq', None, _('_FAQ'), '', '', True), # T: Menu item
	('show_help_keys', None, _('_Keybindings'), '', '', True), # T: Menu item
	('show_help_bugs', None, _('_Bugs'), '', '', True), # T: Menu item
	('show_about', 'gtk-about', _('_About'), '', '', True), # T: Menu item
)

ui_toggle_actions = (
	# name, stock id, label, accelerator, tooltip, initial state, readonly
	('toggle_toolbar', None, _('_Toolbar'),  None, '', True, True), # T: Menu item
	('toggle_statusbar', None, _('_Statusbar'), None, '', True, True), # T: Menu item
	('toggle_sidepane',  'gtk-index', _('_Index'), 'F9', _('Show index'), True, True), # T: Menu item
	('toggle_fullscreen',  None, _('_Fullscreen'), 'F11', '', False, True), # T: Menu item
	('toggle_readonly', 'gtk-edit', _('Notebook _Editable'), '', _('Toggle notebook editable'), True, True), # T: menu item
)

ui_pathbar_radio_actions = (
	# name, stock id, label, accelerator, tooltip
	('set_pathbar_none', None, _('_None'),  None, None, 0), # T: Menu item
	('set_pathbar_recent', None, _('_Recent pages'), None, None, 1), # T: Menu item
	('set_pathbar_history', None, _('_History'),  None, None, 2), # T: Menu item
	('set_pathbar_path', None, _('N_amespace'), None, None, 3), # T: Menu item
)

PATHBAR_NONE = 'none'
PATHBAR_RECENT = 'recent'
PATHBAR_HISTORY = 'history'
PATHBAR_PATH = 'path'

ui_toolbar_style_radio_actions = (
	# name, stock id, label, accelerator, tooltip
	('set_toolbar_icons_and_text', None, _('Icons _And Text'), None, None, 0), # T: Menu item
	('set_toolbar_icons_only', None, _('_Icons Only'), None, None, 1), # T: Menu item
	('set_toolbar_text_only', None, _('_Text Only'), None, None, 2), # T: Menu item
)

ui_toolbar_size_radio_actions = (
	# name, stock id, label, accelerator, tooltip
	('set_toolbar_icons_large', None, _('_Large Icons'), None, None, 0), # T: Menu item
	('set_toolbar_icons_small', None, _('_Small Icons'), None, None, 1), # T: Menu item
	('set_toolbar_icons_tiny', None, _('_Tiny Icons'), None, None, 2), # T: Menu item
)

TOOLBAR_ICONS_AND_TEXT = 'icons_and_text'
TOOLBAR_ICONS_ONLY = 'icons_only'
TOOLBAR_TEXT_ONLY = 'text_only'

TOOLBAR_ICONS_LARGE = 'large'
TOOLBAR_ICONS_SMALL = 'small'
TOOLBAR_ICONS_TINY = 'tiny'

ui_preferences = (
	# key, type, category, label, default
	('tearoff_menus', 'bool', 'Interface', _('Add \'tearoff\' strips to the menus'), False),
		# T: Option in the preferences dialog
	('toggle_on_ctrlspace', 'bool', 'Interface', _('Use <Ctrl><Space> to switch to the side pane\n(If disabled you can still use <Alt><Space>)'), False),
		# T: Option in the preferences dialog
		# default value is False because this is mapped to switch between
		# char sets in cerain international key mappings
)


# Load custom application icons as stock
def load_zim_stock_icons():
	factory = gtk.IconFactory()
	factory.add_default()
	for dir in data_dirs(('pixmaps')):
		for file in dir.list():
			if not file.endswith('.png'):
				continue # no all installs have svg support..
			name = 'zim-'+file[:-4] # e.g. checked-box.png -> zim-checked-box
			try:
				pixbuf = gtk.gdk.pixbuf_new_from_file(str(dir+file))
				set = gtk.IconSet(pixbuf=pixbuf)
				factory.add(name, set)
			except Exception:
				logger.exception('Got exception while loading application icons')

load_zim_stock_icons()


KEYVAL_ESC = gtk.gdk.keyval_from_name('Escape')


class NoSuchFileError(Error):

	description = _('The file or folder you specified does not exist.\nPlease check if you the path is correct.')
		# T: Error description for "no such file or folder"

	def __init__(self, path):
		self.msg = _('No such file or folder: %s') % path.path
			# T: Error message, %s will be the file path


class GtkInterface(NotebookInterface):
	'''Main class for the zim Gtk interface. This object wraps a single
	notebook and provides actions to manipulate and access this notebook.

	Signals:
	* open-page (page, path)
	  Called when opening another page, see open_page() for details
	* save-page (page)
	  Called when a page is saved
	* close-page (page)
	  Called when closing a page, typically just before a new page is opened
	  and before closing the application
	* preferences-changed
	  Emitted after the user changed the preferences
	  (typically triggered by the preferences dialog)
	* read-only-changed
	  Emitted when the ui changed from read-write to read-only or back
	* quit
	  Emitted when the application is about to quit

	Also see signals in zim.NotebookInterface
	'''

	# define signals we want to use - (closure type, return type and arg types)
	__gsignals__ = {
		'open-page': (gobject.SIGNAL_RUN_LAST, None, (object, object)),
		'save-page': (gobject.SIGNAL_RUN_LAST, None, (object,)),
		'close-page': (gobject.SIGNAL_RUN_LAST, None, (object,)),
		'preferences-changed': (gobject.SIGNAL_RUN_LAST, None, ()),
		'readonly-changed': (gobject.SIGNAL_RUN_LAST, None, ()),
		'quit': (gobject.SIGNAL_RUN_LAST, None, ()),
	}

	ui_type = 'gtk'

	def __init__(self, notebook=None, page=None,
		fullscreen=False, geometry=None, usedaemon=False):
		assert not (page and notebook is None), 'BUG: can not give page while notebook is None'
		NotebookInterface.__init__(self)
		self.preferences_register = ListDict()
		self.page = None
		self.history = None
		self._save_page_in_progress = False
		self.readonly = False
		self.usedaemon = usedaemon
		self.hideonclose = False

		logger.debug('Gtk version is %s' % str(gtk.gtk_version))
		logger.debug('Pygtk version is %s' % str(gtk.pygtk_version))

		icon = data_file('zim.png').path
		gtk.window_set_default_icon(gtk.gdk.pixbuf_new_from_file(icon))

		self.uimanager = gtk.UIManager()
		self.uimanager.add_ui_from_string('''
		<ui>
			<menubar name="menubar">
			</menubar>
			<toolbar name="toolbar">
			</toolbar>
		</ui>
		''')

		self.register_preferences('GtkInterface', ui_preferences)

		# Set default applications
		apps = {
			'email_client': ['xdg-email', 'startfile'],
			'file_browser': ['xdg-open', 'startfile'],
			'web_browser': ['xdg-open', 'startfile']
		}
		for type in apps.keys():
			prefs = self.preferences['GtkInterface']
			if type in prefs and prefs[type] \
			and isinstance(prefs[type], basestring):
				pass # preference is set, no need to set default
			else:
				from zim.gui.applications import get_helper_applications
				key = None
				helpers = get_helper_applications(type)
				keys = [entry.key for entry in helpers]
				for k in apps[type]: # prefered keys
					if k in keys:
						key = k
						break
				if key is None:
					if helpers: key = helpers[0].key
					else: key = 'none'
				prefs.setdefault(type, key)

		self.mainwindow = MainWindow(self, fullscreen, geometry)

		self.add_actions(ui_actions, self)
		self.add_toggle_actions(ui_toggle_actions, self.mainwindow)
		self.add_radio_actions(ui_pathbar_radio_actions,
								self.mainwindow, 'do_set_pathbar')
		self.add_radio_actions(ui_toolbar_style_radio_actions,
								self.mainwindow, 'do_set_toolbar_style')
		self.add_radio_actions(ui_toolbar_size_radio_actions,
								self.mainwindow, 'do_set_toolbar_size')
		self.add_ui(data_file('menubar.xml').read(), self)

		self.load_plugins()

		self._custom_tool_ui_id = None
		self._custom_tool_actiongroup = None
		self.load_custom_tools()

		self.uimanager.ensure_update()
			# prevent flashing when the toolbar is after showing the window
			# and do this before connecting signal below for accelmap

		accelmap = config_file('accelmap').file
		logger.debug('Accelmap: %s', accelmap.path)
		if accelmap.exists():
			gtk.accel_map_load(accelmap.path)

		def on_accel_map_changed(o, path, key, mod):
			logger.info('Accelerator changed for %s', path)
			gtk.accel_map_save(accelmap.path)

		gtk.accel_map_get().connect('changed', on_accel_map_changed)


		# Deal with commandline arguments for notebook and page
		if notebook:
			self.open_notebook(notebook)
			if self.notebook is None:
				# Exit the program before reaching main()
				raise Exception, 'Could not open notebook: %s' % notebook

			if page:
				if isinstance(page, basestring):
					page = self.notebook.resolve_path(page)
					if not page is None:
						self.open_page(page)
				else:
					assert isinstance(page, Path)
					self.open_page(page)
		else:
			pass # Will check default in main()

	def spawn(self, *args):
		if not self.usedaemon:
			args = args + ('--no-daemon',)
		NotebookInterface.spawn(self, *args)

	def main(self):
		'''Wrapper for gtk.main(); does not return untill program has ended.'''
		if self.notebook is None:
			import zim.gui.notebookdialog
			notebook = zim.gui.notebookdialog.prompt_notebook()
			if notebook:
				self.open_notebook(notebook)
			else:
				# User cancelled notebook dialog
				return

		if self.notebook.dir:
			os.chdir(self.notebook.dir.path)
			os.environ['PWD'] = self.notebook.dir.path

		if self.page is None:
			path = self.history.get_current()
			if path:
				self.open_page(path)
			else:
				self.open_page_home()

		def autosave():
			page = self.mainwindow.pageview.get_page()
			if page.modified:
				self.save_page(page)
			return False # remove signal

		def schedule_autosave():
			gobject.idle_add(autosave)
			return True # keep ticking

		# older gobject version doesn't know about seconds
		self._autosave_timer = gobject.timeout_add(5000, schedule_autosave)

<<<<<<< HEAD
		for plugin in self.plugins:
			plugin.finalize_ui(self)
=======
		self.check_notebook_needs_upgrade()
>>>>>>> 513b4b6b

		self.mainwindow.show_all()
		self.mainwindow.pageview.grab_focus()
		gtk.main()

	def present(self, page=None, fullscreen=None, geometry=None):
		'''Present a specific page the main window and/or set window mode'''
		self.mainwindow.present()
		if page:
			if isinstance(page, basestring):
				page = Path(page)
			self.open_page(page)

		if geometry:
			self.mainwindow.parse_geometry(geometry)
		elif fullscreen:
			self.mainwindow.toggle_fullscreen(show=True)

	def toggle_present(self):
		'''Present main window if it is not on top, but hide if it is.
		Used by the TrayIcon to toggle visibility of the window.
		'''
		if self.mainwindow.is_active():
			self.mainwindow.hide()
		else:
			self.mainwindow.present()

	def hide(self):
		'''Hide the main window (this is not the same as minimize)'''
		self.mainwindow.hide()

	def close(self):
		if self.hideonclose:
			self.hide()
		else:
			self.quit()

	def quit(self):
		# TODO: logic to hide the window
		if not self.close_page(self.page):
			# Do not quit if page not saved
			return

		self.emit('quit')

		if self.uistate.modified:
			self.uistate.write()
			# This is normally done on idle after close_page(), but here no
			# idle event will follow because we go directly to main_quit()

		self.mainwindow.destroy()
		gtk.main_quit()

	def add_actions(self, actions, handler, methodname=None):
		'''Wrapper for gtk.ActionGroup.add_actions(actions),
		"handler" is the object that has the methods for these actions.

		Each action is mapped to a like named method of the handler
		object. If the object not yet has an actiongroup this is created first,
		attached to the uimanager and put in the "actiongroup" attribute.
		'''
		assert isinstance(actions[0], tuple), 'BUG: actions should be list of tupels'
		group = self.init_actiongroup(handler)
		group.add_actions([a[0:5] for a in actions])
		self._connect_actions(actions, group, handler)

	def add_toggle_actions(self, actions, handler):
		'''Wrapper for gtk.ActionGroup.add_toggle_actions(actions),
		"handler" is the object that has the methods for these actions.

		Differs for add-actions() in that in the mapping from action name
		to method name is prefixed with "do_". The reason for this is that
		in order to keep the state of toolbar and menubar widgets stays in
		sync with the internal state. Therefore the method of the same name
		as the action should just call activate() on the action, while the
		actual logic is implamented in the handler which is prefixed with
		"do_".
		'''
		assert isinstance(actions[0], tuple), 'BUG: actions should be list of tupels'
		group = self.init_actiongroup(handler)
		group.add_toggle_actions([a[0:5]+(None,)+(a[5],) for a in actions])
			# insert 'None' for callback
		self._connect_actions(actions, group, handler, is_toggle=True)

	def init_actiongroup(self, handler):
		'''Initializes the actiongroup for 'handler' if it does not already
		exist and returns the actiongroup.
		'''
		if not hasattr(handler, 'actiongroup') or handler.actiongroup is None:
			name = handler.__class__.__name__
			handler.actiongroup = gtk.ActionGroup(name)
			self.uimanager.insert_action_group(handler.actiongroup, 0)
		return handler.actiongroup

	def remove_actiongroup(self, handler):
		'''Remove the actiongroup for 'handler' and thereby all actions'''
		if hasattr(handler, 'actiongroup') and handler.actiongroup:
			self.uimanager.remove_action_group(handler.actiongroup)
			handler.actiongroup = None

	@staticmethod
	def _log_action(action, *a):
		logger.debug('Action: %s', action.get_name())

	def _connect_actions(self, actions, group, handler, is_toggle=False):
		for name, readonly in [(a[0], a[-1]) for a in actions if not a[0].endswith('_menu')]:
			action = group.get_action(name)
			action.zim_readonly = readonly
			if is_toggle: name = 'do_' + name
			assert hasattr(handler, name), 'No method defined for action %s' % name
			method = getattr(handler.__class__, name)
			action.connect('activate', self._log_action)
			action.connect_object('activate', method, handler)
			if self.readonly and not action.zim_readonly:
				action.set_sensitive(False)

	def add_radio_actions(self, actions, handler, methodname):
		'''Wrapper for gtk.ActionGroup.add_radio_actions(actions),
		"handler" is the object that these actions belong to and
		"methodname" gives the callback to be called on changes in this group.
		(See doc on gtk.RadioAction 'changed' signal for this callback.)
		'''
		# A bit different from the other two methods since radioactions
		# come in mutual exclusive groups. Only need to connect to one
		# action to get signals from whole group.
		assert isinstance(actions[0], tuple), 'BUG: actions should be list of tupels'
		assert hasattr(handler, methodname), 'No such method %s' % methodname
		group = self.init_actiongroup(handler)
		group.add_radio_actions(actions)
		method = getattr(handler.__class__, methodname)
		action = group.get_action(actions[0][0])
		action.connect('changed', self._log_action)
		action.connect_object('changed', method, handler)

	def add_ui(self, xml, handler):
		'''Wrapper for gtk.UIManager.add_ui_from_string(xml)'''
		id = self.uimanager.add_ui_from_string(xml)
		if hasattr(handler, '_ui_merge_ids') and handler._ui_merge_ids:
			handler._ui_merge_ids += (id,)
		else:
			handler._ui_merge_ids = (id,)
		return id

	def remove_ui(self, handler, id=None):
		'''Remove the ui definition(s) for a specific handler. If an id is
		given, only removes that ui part, else removes all ui parts defined
		for this handler.
		'''
		if id:
			self.uimanager.remove_ui(id)
			if hasattr(handler, '_ui_merge_ids'):
				handler._ui_merge_ids = \
					filter(lambda i: i != id, handler._ui_merge_ids)
		else:
			if hasattr(handler, '_ui_merge_ids'):
				for id in handler._ui_merge_ids:
					self.uimanager.remove_ui(id)
				handler._ui_merge_ids = None

	def set_readonly(self, readonly):
		if not self.readonly:
			# Save any modification now - will not be allowed after switch
			page = self.mainwindow.pageview.get_page()
			if page and page.modified:
				self.save_page(page)

		for group in self.uimanager.get_action_groups():
			for action in group.list_actions():
				if hasattr(action, 'zim_readonly') \
				and not action.zim_readonly:
					action.set_sensitive(not readonly)

		self.readonly = readonly
		self.emit('readonly-changed')

	def register_preferences(self, section, preferences):
		'''Registers user preferences. Registering means that a
		preference will show up in the preferences dialog.
		The section given is the section to locate these preferences in the
		config file. Each preference is a tuple consisting of:

		* the key in the config file
		* an option type (see Dialog.add_fields() for more details)
		* a category (the tab in which the option will be shown)
		* a label to show in the dialog
		* a default value
		'''
		register = self.preferences_register
		for p in preferences:
			key, type, category, label, default = p
			self.preferences[section].setdefault(key, default)
			register.setdefault(category, [])
			register[category].append((section, key, type, label))

	def get_path_context(self):
		'''Returns the current 'context' for actions that want a path to start
		with. Asks the mainwindow for a selected page, defaults to the
		current page if any.
		'''
		return self.mainwindow.get_selected_path() or self.page

	def open_notebook(self, notebook=None):
		'''Open a new notebook. If this is the first notebook the open-notebook
		signal is emitted and the notebook is opened in this process. Otherwise
		we let another instance handle it. If notebook=None the notebookdialog
		is run to prompt the user.'''
		if not self.notebook:
			assert not notebook is None, 'BUG: first initialize notebook'
			try:
				page = NotebookInterface.open_notebook(self, notebook)
			except NotebookLookupError, error:
				ErrorDialog(self, error).run()
			else:
				if page:
					self.open_page(page)
		elif notebook is None:
			# Handle menu item for 'open another notebook'
			from zim.gui.notebookdialog import NotebookDialog
			NotebookDialog.unique(self, self, callback=self.open_notebook).show() # implicit recurs
		else:
			# Could be call back from open notebook dialog
			# We are already intialized, so let another process handle it
			if self.usedaemon:
				from zim.daemon import DaemonProxy
				notebook = DaemonProxy().get_notebook(notebook)
				notebook.present()
			else:
				self.spawn(notebook)

	def do_open_notebook(self, notebook):
		'''Signal handler for open-notebook.'''

		def move_away(o, path):
			if self.page >= path:
				self.open_page_back() \
				or self.open_page_parent \
				or self.open_page_home

		def follow(o, path, newpath, update_links):
			if self.page == path:
				self.open_page(newpath)
			elif self.page > path:
				newpath = newpath + self.page.relname(path)
				newpath = Path(newpath.name) # IndexPath -> Path
				self.open_page(newpath)

		def autosave(o, p):
			page = self.mainwindow.pageview.get_page()
			if page.modified:
				self.save_page(page)

		NotebookInterface.do_open_notebook(self, notebook)
		self.history = History(notebook, self.uistate)
		self.on_notebook_properties_changed(notebook)
		notebook.connect('properties-changed', self.on_notebook_properties_changed)
		notebook.connect('delete-page', autosave) # before action
		notebook.connect('move-page', autosave) # before action
		notebook.connect_after('delete-page', move_away)
		notebook.connect_after('move-page', follow)

		# Start a lightweight background check of the index
		self.notebook.index.update(background=True, checkcontents=False)

		self.set_readonly(notebook.readonly)

	def check_notebook_needs_upgrade(self):
		if not self.notebook.needs_upgrade:
			return

		ok = QuestionDialog(None, (
			_('Upgrade Notebook?'), # T: Short question for question prompt
			_('This notebook was created by an older of version of zim.\n'
			  'Do you want to upgrade it to the latest version now?\n\n'
			  'Upgrading will take some time and may make various changes\n'
			  'to the notebook. In general it is a good idea to make a\n'
			  'backup before doing this.\n\n'
			  'If you choose not to upgrade now, some features\n'
			  'may not work as expected') # T: Explanation for question to upgrade notebook
		) ).run()

		if not ok:
			return

		dialog = ProgressBarDialog(self, _('Upgrading notebook'))
			# T: Title of progressbar dialog
		dialog.show_all()
		self.notebook.index.ensure_update(callback=lambda p: dialog.pulse(p.name))
		dialog.set_total(self.notebook.index.n_all_pages())
		self.notebook.upgrade_notebook(callback=lambda p: dialog.pulse(p.name))
		dialog.destroy()

	def on_notebook_properties_changed(self, notebook):
		has_doc_root = not notebook.get_document_root() is None
		for action in ('open_document_root', 'open_document_folder'):
			action = self.actiongroup.get_action(action)
			action.set_sensitive(has_doc_root)

	def open_page(self, path=None):
		'''Emit the open-page signal. The argument 'path' can either be a Page
		or a Path object. If 'page' is None a dialog is shown
		to specify the page. If 'path' is a HistoryRecord we assume that this
		call is the result of a history action and the page is not added to
		the history. The original path object is given as the second argument
		in the signal, so handlers can inspect how this method was called.
		'''
		assert self.notebook
		if path is None:
			# the dialog will call us in turn with an argument
			return OpenPageDialog(self).run()

		assert isinstance(path, Path)
		if isinstance(path, Page) and path.valid:
			page = path
		else:
			page = self.notebook.get_page(path)

		if self.page and id(self.page) == id(page):
			# Check ID to enable reload_page but catch all other
			# redundant calls.
			return
		elif self.page:
			if not self.close_page(self.page):
				raise AssertionError, 'Could not close page'
				# assert statement could be optimized away

		logger.info('Open page: %s (%s)', page, path)
		self.emit('open-page', page, path)

	def do_open_page(self, page, path):
		'''Signal handler for open-page.'''
		is_first_page = self.page is None
		self.page = page

		back = self.actiongroup.get_action('open_page_back')
		forward = self.actiongroup.get_action('open_page_forward')
		parent = self.actiongroup.get_action('open_page_parent')
		child = self.actiongroup.get_action('open_page_child')

		if isinstance(path, HistoryRecord):
			historyrecord = path
			self.history.set_current(path)
			back.set_sensitive(not path.is_first)
			forward.set_sensitive(not path.is_last)
		else:
			self.history.append(page)
			historyrecord = self.history.get_current()
			back.set_sensitive(not is_first_page)
			forward.set_sensitive(False)

		if historyrecord and not historyrecord.cursor == None:
			self.mainwindow.pageview.set_cursor_pos(historyrecord.cursor)
			self.mainwindow.pageview.set_scroll_pos(historyrecord.scroll)


		parent.set_sensitive(len(page.namespace) > 0)
		child.set_sensitive(page.haschildren)

	def close_page(self, page=None):
		'''Emits the 'close-page' signal and returns boolean for success'''
		if page is None:
			page = self.page
		self.emit('close-page', page)
		return not page.modified

	def do_close_page(self, page):
		if page.modified:
			self.save_page(page)

		current = self.history.get_current()
		if current == page:
			current.cursor = self.mainwindow.pageview.get_cursor_pos()
			current.scroll = self.mainwindow.pageview.get_scroll_pos()

		def save_uistate():
			if self.uistate.modified:
				self.uistate.write()
			return False # only run once

		save_uistate()

	def open_page_back(self):
		record = self.history.get_previous()
		if not record is None:
			self.open_page(record)
			return True
		else:
			return False

	def open_page_forward(self):
		record = self.history.get_next()
		if not record is None:
			self.open_page(record)
			return True
		else:
			return False

	def open_page_parent(self):
		namespace = self.page.namespace
		if namespace:
			self.open_page(Path(namespace))
			return True
		else:
			return False

	def open_page_child(self):
		if not self.page.haschildren:
			return False

		record = self.history.get_child(self.page)
		if not record is None:
			self.open_page(record)
		else:
			child = self.notebook.index.list_pages(self.page)[0]
			self.open_page(child)
		return True

	def open_page_previous(self):
		path = self.notebook.index.get_previous(self.page)
		if not path is None:
			self.open_page(path)
			return True
		else:
			return False

	def open_page_next(self):
		path = self.notebook.index.get_next(self.page)
		if not path is None:
			self.open_page(path)
			return True
		else:
			return False

	def open_page_home(self):
		self.open_page(self.notebook.get_home_page())

	def new_page(self):
		'''opens a dialog like 'open_page(None)'. Subtle difference is
		that this page is saved directly, so it is pesistent if the user
		navigates away without first adding content. Though subtle this
		is expected behavior for users not yet fully aware of the automatic
		create/save/delete behavior in zim.
		'''
		NewPageDialog(self).run()

	def new_sub_page(self):
		'''Same as new_page() but sets the namespace widget one level deeper'''
		NewPageDialog(self, path=self.get_path_context(), subpage=True).run()

	def open_new_window(self, page=None):
		'''Open page in a new window'''
		if page is None:
			page = self.get_path_context()
		PageWindow(self, page).show_all()

	def save_page(self, page=None):
		'''Save 'page', or current page when 'page' is None, by emitting the
		'save-page' signal. Returns boolean for success.
		'''
		if self._save_page_in_progress:
			# We need this check as the SavePageErrorDialog has a timer
			# and auto-save may trigger while we are waiting for that one...
			return False

		self._save_page_in_progress = True
		try:
			assert not self.readonly, 'BUG: can not save page when read-only'

			if page is None:
				page = self.mainwindow.pageview.get_page()
			assert not page.readonly, 'BUG: can not save read-only page'
		except Exception, error:
			SavePageErrorDialog(self, error, page).run()
			self._save_page_in_progress = False
			return False


		self.emit('save-page', page)
		self._save_page_in_progress = False
		return not page.modified

	def do_save_page(self, page):
		logger.debug('Saving page: %s', page)
		try:
			self.notebook.store_page(page)
		except Exception, error:
			logger.exception('Failed to save page: %s', page.name)
			SavePageErrorDialog(self, error, page).run()

	def save_copy(self):
		'''Offer to save a copy of a page in the source format, so it can be
		imported again later. Subtly different from export.
		'''
		SaveCopyDialog(self).run()

	def save_version(self):
		pass

	def show_versions(self):
		from zim.gui.versionsdialog import VersionDialog
		VersionDialog(self).run()

	def show_export(self):
		from zim.gui.exportdialog import ExportDialog
		ExportDialog(self).run()

	def email_page(self):
		text = ''.join(self.page.dump(format='plain'))
		url = url_encode('mailto:?subject=%s&body=%s' % (self.page.name, text))
		self.open_url(url)

	def import_page(self):
		'''Import a file from outside the notebook as a new page.'''
		ImportPageDialog(self).run()

	def move_page(self, path=None):
		MovePageDialog(self, path=path).run()

	def do_move_page(self, path, newpath, update_links, dialog=None):
		'''Callback for MovePageDialog and PageIndex for executing
		notebook.move_page but wrapping with all the proper exception
		dialogs. Returns boolean for success.
		'''
		if self.notebook.index.updating:
			# Ask regardless of update_links because it might very
			# well be that the dialog thinks there are no links
			# but they are simply not indexed yet
			cont = QuestionDialog(dialog or self,
				_('The index is still busy updating. Untill this'
				  'is finished links can not be updated correctly.'
				  'Performing the move now could break links,'
				  'do you want to continue anyway?'
				) # T: question dialog text
			).run()
			if cont:
				update_links = False
			else:
				return False

		try:
			self.notebook.move_page(path, newpath, update_links)
		except Exception, error:
			ErrorDialog(dialog or self, error).run()
			return False
		else:
			return True


	def rename_page(self, path=None):
		RenamePageDialog(self, path=path).run()

	def delete_page(self, path=None):
		DeletePageDialog(self, path=path).run()

	def show_properties(self):
		from zim.gui.propertiesdialog import PropertiesDialog
		PropertiesDialog(self).run()

	def show_search(self, query=None):
		from zim.gui.searchdialog import SearchDialog
		SearchDialog(self, query).show_all()

	def show_search_backlinks(self):
		query = 'LinksTo: "%s"' % self.page.name
		self.show_search(query)

	def copy_location(self):
		'''Puts the name of the current page on the clipboard.'''
		Clipboard().set_pagelink(self.notebook, self.page)

	def show_preferences(self):
		from zim.gui.preferencesdialog import PreferencesDialog
		PreferencesDialog(self).run()

	def save_preferences(self):
		if self.preferences.modified:
			self.preferences.write()
			self.emit('preferences-changed')

	def do_preferences_changed(self):
		self.uimanager.set_add_tearoffs(
			self.preferences['GtkInterface']['tearoff_menus'] )

	def reload_page(self):
		if self.page.modified \
		and not self.save_page(self.page):
			raise AssertionError, 'Could not save page'
			# assert statement could be optimized away
		self.notebook.flush_page_cache(self.page)
		self.open_page(self.notebook.get_page(self.page))

	def attach_file(self, path=None):
		AttachFileDialog(self, path=path).run()

	def open_file(self, file):
		'''Open either a File or a Dir in the file browser'''
		assert isinstance(file, (File, Dir))
		if isinstance(file, (File)) and file.isdir():
			file = Dir(file.path)

		if file.exists():
			# TODO if isinstance(File) check default application for mime type
			# this is needed once we can set default app from "open with.." menu
			self._openwith(
				self.preferences['GtkInterface']['file_browser'], (file,) )
		else:
			ErrorDialog(self, NoSuchFileError(file)).run()

	def open_url(self, url):
		assert isinstance(url, basestring)
		if url.startswith('file:/'):
			self.open_file(File(url))
		elif url.startswith('mailto:'):
			self._openwith(self.preferences['GtkInterface']['email_client'], (url,))
		else:
			if is_win32_share_re.match(url):
				url = normalize_win32_share(url)
			self._openwith(self.preferences['GtkInterface']['web_browser'], (url,))

	def _openwith(self, name, args):
		entry = get_application(name)
		entry.spawn(args)

	def open_attachments_folder(self):
		dir = self.notebook.get_attachments_dir(self.page)
		if dir is None:
			error = _('This page does not have an attachments folder')
				# T: Error message
			ErrorDialog(self, error).run()
		elif dir.exists():
			self.open_file(dir)
		else:
			question = (
				_('Create folder?'),
					# T: Heading in a question dialog for creating a folder
				_('The attachments folder for this page does not yet exist.\nDo you want to create it now?'))
					# T: Text in a question dialog for creating a folder
			create = QuestionDialog(self, question).run()
			if create:
				dir.touch()
				self.open_file(dir)

	def open_notebook_folder(self):
		if self.notebook.dir:
			self.open_file(self.notebook.dir)
		elif self.notebook.file:
			self.open_file(self.notebook.file.dir)
		else:
			assert False, 'BUG: notebook has neither dir or file'

	def open_document_root(self):
		dir = self.notebook.get_document_root()
		if dir and dir.exists():
			self.open_file(dir)

	def open_document_folder(self):
		dir = self.notebook.get_document_root()
		if dir is None:
			return

		dirpath = encode_filename(self.page.name)
		dir = Dir([dir, dirpath])

		if dir.exists():
			self.open_file(dir)
		else:
			question = (
				_('Create folder?'),
					# T: Heading in a question dialog for creating a folder
				_('The document folder for this page does not yet exist.\nDo you want to create it now?'))
					# T: Text in a question dialog for creating a folder
			create = QuestionDialog(self, question).run()
			if create:
				dir.touch()
				self.open_file(dir)

	def edit_page_source(self):
		# This could also be defined as a custom tool, but defined here
		# because we want to determine the editor dynamically
		# We assume that the default app for a text file is a editor
		# and not e.g. a viewer or a browser. Of course users can still
		# define a custom tool for other editors.
		if hasattr(self.page, 'source'):
			file = self.page.source # TODO copy to tmp file
		else:
			ErrorDialog('This page does not have a source file').run()
			return

		application = get_application(
			self.preferences['GtkInterface']['file_browser'] )
		try:
			application.run((file,))
		except:
			logger.exception('Error while running %s:', application.name)
		else:
			# TODO copy back tmp file
			self.reload_page()

	def show_server_gui(self):
		# TODO instead of spawn, include in this process
		self.spawn('--server', '--gui', self.notebook.uri)

	def reload_index(self):
		self.mainwindow.pageindex.reload_model()
			# Flush any sync error in treemodel
		dialog = ProgressBarDialog(self, _('Updating index'))
			# T: Title of progressbar dialog
		dialog.show_all()
		index = self.notebook.index
		index.update(callback=lambda p: dialog.pulse(p.name))
		dialog.destroy()

	def manage_custom_tools(self):
		from zim.gui.customtools import CustomToolManagerDialog
		CustomToolManagerDialog(self).run()
		self.load_custom_tools()

	def load_custom_tools(self):
		manager = CustomToolManager()

		# Remove old actions
		if self._custom_tool_ui_id:
			self.uimanager.remove_ui(self._custom_tool_ui_id)

		if self._custom_tool_actiongroup:
			self.uimanager.remove_action_group(self._custom_tool_actiongroup)

		# Load new actions
		actions = []
		for tool in manager:
			# FIXME probably need to generate stock icon first if icon is file path
			action = (tool.key, tool.icon, tool.name, '', tool.comment, self.exec_custom_tool)
			actions.append(action)
		self._custom_tool_actiongroup = gtk.ActionGroup('custom_tools')
		self._custom_tool_actiongroup.add_actions(actions)

		menulines = ["<menuitem action='%s'/>\n" % tool.key for tool in manager]
		toollines = ["<toolitem action='%s'/>\n" % tool.key for tool in manager if tool.showintoolbar]
		textlines = ["<menuitem action='%s'/>\n" % tool.key for tool in manager if tool.showincontextmenu == 'Text']
		pagelines = ["<menuitem action='%s'/>\n" % tool.key for tool in manager if tool.showincontextmenu == 'Page']
		ui = """\
<ui>
	<menubar name='menubar'>
		<menu action='tools_menu'>
			<placeholder name='custom_tools'>
			 %s
			</placeholder>
		</menu>
	</menubar>
	<toolbar name='toolbar'>
		<placeholder name='tools'>
		%s
		</placeholder>
	</toolbar>
	<popup name='text_popup'>
		<placeholder name='tools'>
		%s
		</placeholder>
	</popup>
	<popup name='page_popup'>
		<placeholder name='tools'>
		%s
		</placeholder>
	</popup>
</ui>
""" % (
	''.join(menulines), ''.join(toollines),
	''.join(textlines), ''.join(pagelines)
)

		self.uimanager.insert_action_group(self._custom_tool_actiongroup, 0)
		self._custom_tool_ui_id = self.uimanager.add_ui_from_string(ui)

		# TODO also support toolbar, need to add icons to icon factory etc.

	def exec_custom_tool(self, action):
		manager = CustomToolManager()
		tool = manager.get_tool(action.get_name())
		logger.info('Execute custom tool %s', tool.name)
		args = (self.notebook, self.page, self.mainwindow.pageview)
		try:
			if tool.isreadonly:
				tool.spawn(args)
			else:
				tool.run(args)
				self.reload_page()
				#~ self.notebook.index.update(background=True)
				# TODO instead of using run, use spawn and show dialog
				# with cancel button. Dialog blocks ui.
		except Exception, error:
			ErrorDialog(self, error).run()

	def show_help(self, page=None):
		if page:
			self.spawn('--manual', page)
		else:
			self.spawn('--manual')

	def show_help_faq(self):
		self.show_help('FAQ')

	def show_help_keys(self):
		self.show_help('Help:Key Bindings')

	def show_help_bugs(self):
		self.show_help('Bugs')

	def show_about(self):
		gtk.about_dialog_set_url_hook(lambda d, l: self.open_url(l))
		gtk.about_dialog_set_email_hook(lambda d, l: self.open_url(l))
		dialog = gtk.AboutDialog()
		try: # since gtk 2.12
			dialog.set_program_name('Zim')
		except AttributeError:
			pass
		dialog.set_version(zim.__version__)
		dialog.set_comments(_('A desktop wiki'))
			# T: General description of zim itself
		dialog.set_copyright(zim.__copyright__)
		dialog.set_license(zim.__license__)
		dialog.set_authors([zim.__author__])
		dialog.set_translator_credits(_('translator-credits'))
			# T: This string needs to be translated with names of the translators for this language
		dialog.set_website(zim.__url__)
		dialog.run()
		dialog.destroy()

# Need to register classes defining gobject signals
gobject.type_register(GtkInterface)


class MainWindow(gtk.Window):
	'''Main window of the application, showing the page index in the side
	pane and a pageview with the current page. Alse includes the menubar,
	toolbar, statusbar etc.
	'''

	def __init__(self, ui, fullscreen=False, geometry=None):
		'''Constructor'''
		gtk.Window.__init__(self)
		self._fullscreen = False
		self.ui = ui

		ui.connect_after('open-notebook', self.do_open_notebook)
		ui.connect('open-page', self.do_open_page)
		ui.connect('close-page', self.do_close_page)
		ui.connect('preferences-changed', self.do_preferences_changed)

		self._sidepane_autoclose = False
		self._switch_focus_accelgroup = None

		# Catching this signal prevents the window to actually be destroyed
		# when the user tries to close it. The action for close should either
		# hide or destroy the window.
		def do_delete_event(*a):
			logger.debug('Action: close (delete-event)')
			ui.close()
			return True # Do not destroy - let close() handle it
		self.connect('delete-event', do_delete_event)

		vbox = gtk.VBox()
		self.add(vbox)

		# setup menubar and toolbar
		self.add_accel_group(ui.uimanager.get_accel_group())
		self.menubar = ui.uimanager.get_widget('/menubar')
		self.toolbar = ui.uimanager.get_widget('/toolbar')
		self.toolbar.connect('popup-context-menu', self.do_toolbar_popup)
		vbox.pack_start(self.menubar, False)
		vbox.pack_start(self.toolbar, False)

		# split window in side pane and editor
		self.hpane = gtk.HPaned()
		self.hpane.set_position(175)
		vbox.add(self.hpane)
		self.sidepane = gtk.VBox(spacing=5)
		self.hpane.add1(self.sidepane)

		self.sidepane.connect('key-press-event',
			lambda o, event: event.keyval == KEYVAL_ESC
				and self.toggle_sidepane())


		self.pageindex = PageIndex(ui)
		self.sidepane.add(self.pageindex)

		vbox2 = gtk.VBox()
		self.hpane.add2(vbox2)

		self.pathbar = None
		self.pathbar_box = gtk.HBox() # FIXME other class for this ?
		self.pathbar_box.set_border_width(3)
		vbox2.pack_start(self.pathbar_box, False)

		self.pageview = PageView(ui)
		self.pageview.view.connect_after(
			'toggle-overwrite', self.do_textview_toggle_overwrite)
		vbox2.add(self.pageview)

		# create statusbar
		hbox = gtk.HBox(spacing=0)
		vbox.pack_start(hbox, False, True, False)

		self.statusbar = gtk.Statusbar()
		#~ self.statusbar.set_has_resize_grip(False)
		self.statusbar.push(0, '<page>')
		hbox.add(self.statusbar)

		def update_statusbar(*a):
			page = self.pageview.get_page()
			if not page:
				return
			label = page.name
			# TODO if page is read-only
			if page.modified:
				label += '*'
			if self.ui.readonly or page.readonly:
				label += ' ['+_('readonly')+']' # T: page status in statusbar
			self.statusbar.pop(0)
			self.statusbar.push(0, label)

		self.pageview.connect('modified-changed', update_statusbar)
		self.ui.connect_after('open-page', update_statusbar)
		self.ui.connect_after('save-page', update_statusbar)
		self.ui.connect_after('readonly-changed', update_statusbar)

		def statusbar_element(string, size):
			frame = gtk.Frame()
			frame.set_shadow_type(gtk.SHADOW_IN)
			self.statusbar.pack_end(frame, False)
			label = gtk.Label(string)
			label.set_size_request(size, 10)
			label.set_alignment(0.1, 0.5)
			frame.add(label)
			return label

		# specify statusbar elements right-to-left
		self.statusbar_style_label = statusbar_element('<style>', 100)
		self.statusbar_insert_label = statusbar_element('INS', 60)

		# and build the widget for backlinks
		self.statusbar_backlinks_button = \
			BackLinksMenuButton(self.ui, status_bar_style=True)
		frame = gtk.Frame()
		frame.set_shadow_type(gtk.SHADOW_IN)
		self.statusbar.pack_end(frame, False)
		frame.add(self.statusbar_backlinks_button)

		# add a second statusbar widget - somehow the corner grip
		# does not render properly after the pack_end for the first one
		#~ statusbar2 = gtk.Statusbar()
		#~ statusbar2.set_size_request(25, 10)
		#~ hbox.pack_end(statusbar2, False)

		self.do_preferences_changed()

		self._geometry_set = False
		self._set_fullscreen = False
		if geometry:
			try:
				self.parse_geometry(geometry)
				self._geometry_set = True
			except:
				logger.exception('Parsing geometry string failed:')
		elif fullscreen:
			self._set_fullscreen = True

	def do_window_state_event(self, event):
		#~ print 'window-state changed:', event.changed_mask
		#~ print 'window-state new state:', event.new_window_state
		isfullscreen = gtk.gdk.WINDOW_STATE_FULLSCREEN
		if bool(event.changed_mask & isfullscreen):
			# Did not find property for this - so tracking state ourself
			self._fullscreen = bool(event.new_window_state & isfullscreen)
			logger.debug('Fullscreen changed: %s', self._fullscreen)
			self._set_widgets_visable()
			if self.actiongroup:
				# only do this after we initalize
				self.toggle_fullscreen(show=self._fullscreen)

	def do_preferences_changed(self, *a):
		if self._switch_focus_accelgroup:
			self.remove_accel_group(self._switch_focus_accelgroup)

		space = gtk.gdk.unicode_to_keyval(ord(' '))
		group = gtk.AccelGroup()
		group.connect_group( # <Alt><Space>
			space, gtk.gdk.MOD1_MASK, gtk.ACCEL_VISIBLE,
			self.do_switch_focus)
		if self.ui.preferences['GtkInterface']['toggle_on_ctrlspace']:
			group.connect_group( # <Ctrl><Space>
				space, gtk.gdk.CONTROL_MASK, gtk.ACCEL_VISIBLE,
				self.do_switch_focus)

		self.add_accel_group(group)
		self._switch_focus_accelgroup = group

	def get_selected_path(self):
		'''Returns a selected path either from the side pane or the pathbar
		if any or None.
		'''
		# FIXME - this method is bound to break again - to unstable
		widget = self.get_focus()
		#~ print '>>>', widget
		if widget == self.pageindex.treeview:
			logger.debug('Pageindex has focus')
			return self.pageindex.get_selected_path()
		elif widget == self.pathbar:
			logger.debug('Pathbar has focus')
			return self.pathbar.get_selected_path()
		elif widget == self.pageview.view:
			logger.debug('Pageview has focus')
			return self.ui.page
		else:
			logger.debug('No path in focus mainwindow')
			return None

	def toggle_menubar(self, show=None):
		self.do_toggle_menubar(show=show)

	def do_toggle_menubar(self, show=None):
		if show:
			self.menubar.set_no_show_all(False)
			self.menubar.show()
		else:
			self.menubar.hide()
			self.menubar.set_no_show_all(True)

		if self._fullscreen:
			self.uistate['show_menubar_fullscreen'] = show
		else:
			self.uistate['show_menubar'] = show

	def toggle_toolbar(self, show=None):
		action = self.actiongroup.get_action('toggle_toolbar')
		if show is None or show != action.get_active():
			action.activate()
		else:
			self.do_toggle_toolbar(show=show)

	def do_toggle_toolbar(self, show=None):
		if show is None:
			action = self.actiongroup.get_action('toggle_toolbar')
			show = action.get_active()

		if show:
			self.toolbar.set_no_show_all(False)
			self.toolbar.show()
		else:
			self.toolbar.hide()
			self.toolbar.set_no_show_all(True)

		if self._fullscreen:
			self.uistate['show_toolbar_fullscreen'] = show
		else:
			self.uistate['show_toolbar'] = show

	def do_toolbar_popup(self, toolbar, x, y, button):
		'''Show the context menu for the toolbar'''
		menu = self.ui.uimanager.get_widget('/toolbar_popup')
		menu.popup(None, None, None, button, 0)

	def toggle_statusbar(self, show=None):
		action = self.actiongroup.get_action('toggle_statusbar')
		if show is None or show != action.get_active():
			action.activate()
		else:
			self.do_toggle_statusbar(show=show)

	def do_toggle_statusbar(self, show=None):
		if show is None:
			action = self.actiongroup.get_action('toggle_statusbar')
			show = action.get_active()

		if show:
			self.statusbar.set_no_show_all(False)
			self.statusbar.show()
		else:
			self.statusbar.hide()
			self.statusbar.set_no_show_all(True)

		if self._fullscreen:
			self.uistate['show_statusbar_fullscreen'] = show
		else:
			self.uistate['show_statusbar'] = show

	def toggle_fullscreen(self, show=None):
		action = self.actiongroup.get_action('toggle_fullscreen')
		if show is None or show != action.get_active():
			action.activate()
		else:
			self.do_toggle_fullscreen(show=show)

	def do_toggle_fullscreen(self, show=None):
		if show is None:
			action = self.actiongroup.get_action('toggle_fullscreen')
			show = action.get_active()

		if show:
			self.fullscreen()
		else:
			self.unfullscreen()

	def toggle_sidepane(self, show=None):
		action = self.actiongroup.get_action('toggle_sidepane')
		if show is None or show != action.get_active():
			action.activate()
		else:
			self.do_toggle_sidepane(show=show)

	def do_toggle_sidepane(self, show=None):
		if show is None:
			action = self.actiongroup.get_action('toggle_sidepane')
			show = action.get_active()

		if show:
			self.sidepane.set_no_show_all(False)
			self.sidepane.show_all()
			self.hpane.set_position(self.uistate['sidepane_pos'])
			self.pageindex.grab_focus()
		else:
			self.uistate['sidepane_pos'] = self.hpane.get_position()
			self.sidepane.hide_all()
			self.sidepane.set_no_show_all(True)
			self.pageview.grab_focus()

		self._sidepane_autoclose = False
		self.uistate['show_sidepane'] = show

	def do_switch_focus(self, *a):
		action = self.actiongroup.get_action('toggle_sidepane')
		if action.get_active():
			# side pane open
			if self.pageindex.is_focus():
				# and has focus
				self.pageview.grab_focus()
				if self._sidepane_autoclose:
					self.toggle_sidepane(show=False)
			else:
				# but no focus
				self.pageindex.grab_focus()
		else:
			self.toggle_sidepane(show=True)
			self._sidepane_autoclose = True
			self.pageindex.grab_focus()

		return True # we are called from an event handler

	def set_pathbar(self, style):
		'''Set the pathbar. Style can be either PATHBAR_NONE,
		PATHBAR_RECENT, PATHBAR_HISTORY or PATHBAR_PATH.
		'''
		assert style in ('none', 'recent', 'history', 'path')
		self.actiongroup.get_action('set_pathbar_'+style).activate()

	def do_set_pathbar(self, action):
		name = action.get_name()
		style = name[12:] # len('set_pathbar_') == 12

		if style == PATHBAR_NONE:
			self.pathbar_box.hide()
			klass = None
		elif style == PATHBAR_HISTORY:
			klass = HistoryPathBar
		elif style == PATHBAR_RECENT:
			klass = RecentPathBar
		elif style == PATHBAR_PATH:
			klass = NamespacePathBar
		else:
			assert False, 'BUG: Unknown pathbar type %s' % style

		if not style == PATHBAR_NONE:
			if not (self.pathbar and self.pathbar.__class__ == klass):
				for child in self.pathbar_box.get_children():
					self.pathbar_box.remove(child)
				self.pathbar = klass(self.ui, spacing=3)
				self.pathbar.set_history(self.ui.history)
				self.pathbar_box.add(self.pathbar)
			self.pathbar_box.show_all()

		if self._fullscreen:
			self.uistate['pathbar_type_fullscreen'] = style
		else:
			self.uistate['pathbar_type'] = style

	def set_toolbar_style(self, style):
		'''Set the toolbar style. Style can be either
		TOOLBAR_ICONS_AND_TEXT, TOOLBAR_ICONS_ONLY or TOOLBAR_TEXT_ONLY.
		'''
		assert style in ('icons_and_text', 'icons_only', 'text_only'), style
		self.actiongroup.get_action('set_toolbar_'+style).activate()

	def do_set_toolbar_style(self, action):
		name = action.get_name()
		style = name[12:] # len('set_toolbar_') == 12

		if style == TOOLBAR_ICONS_AND_TEXT:
			self.toolbar.set_style(gtk.TOOLBAR_BOTH)
		elif style == TOOLBAR_ICONS_ONLY:
			self.toolbar.set_style(gtk.TOOLBAR_ICONS)
		elif style == TOOLBAR_TEXT_ONLY:
			self.toolbar.set_style(gtk.TOOLBAR_TEXT)
		else:
			assert False, 'BUG: Unkown toolbar style: %s' % style

		self.uistate['toolbar_style'] = style

	def set_toolbar_size(self, size):
		'''Set the toolbar style. Style can be either
		TOOLBAR_ICONS_LARGE, TOOLBAR_ICONS_SMALL or TOOLBAR_ICONS_TINY.
		'''
		assert size in ('large', 'small', 'tiny'), size
		self.actiongroup.get_action('set_toolbar_icons_'+size).activate()

	def do_set_toolbar_size(self, action):
		name = action.get_name()
		size = name[18:] # len('set_toolbar_icons_') == 18

		if size == TOOLBAR_ICONS_LARGE:
			self.toolbar.set_icon_size(gtk.ICON_SIZE_LARGE_TOOLBAR)
		elif size == TOOLBAR_ICONS_SMALL:
			self.toolbar.set_icon_size(gtk.ICON_SIZE_SMALL_TOOLBAR)
		elif size == TOOLBAR_ICONS_TINY:
			self.toolbar.set_icon_size(gtk.ICON_SIZE_MENU)
		else:
			assert False, 'BUG: Unkown toolbar size: %s' % size

		self.uistate['toolbar_size'] = size

	def toggle_readonly(self, readonly=None):
		action = self.actiongroup.get_action('toggle_readonly')
		if readonly is None or readonly == action.get_active():
			action.activate()
		else:
			active = not readonly
			self.do_toggle_readonly(active=active)

	def do_toggle_readonly(self, active=None):
		if active is None:
			action = self.actiongroup.get_action('toggle_readonly')
			active = action.get_active()
		readonly = not active
		self.ui.set_readonly(readonly)
		self.uistate['readonly'] = readonly

	def do_open_notebook(self, ui, notebook):
		# Initialize all the uistate parameters
		# delayed till here because all this needs real uistate to be in place
		# also pathbar needs history in place
		self.uistate = ui.uistate['MainWindow']

		if not self._geometry_set:
			# Ignore this is a explicit geometry was specified to the constructor
			self.uistate.setdefault('windowsize', (600, 450), check=self.uistate.is_coord)
			w, h = self.uistate['windowsize']
			self.set_default_size(w, h)

		self.uistate.setdefault('show_sidepane', True)
		self.uistate.setdefault('sidepane_pos', 200)
		self.uistate.setdefault('show_menubar', True)
		self.uistate.setdefault('show_menubar_fullscreen', True)
		self.uistate.setdefault('show_toolbar', True)
		self.uistate.setdefault('show_toolbar_fullscreen', False)
		self.uistate.setdefault('show_statusbar', True)
		self.uistate.setdefault('show_statusbar_fullscreen', False)
		self.uistate.setdefault('pathbar_type', PATHBAR_RECENT)
		self.uistate.setdefault('pathbar_type_fullscreen', PATHBAR_NONE)

		self._set_widgets_visable()
		self.toggle_sidepane(show=self.uistate['show_sidepane'])

		if 'toolbar_style' in self.uistate:
			self.set_toolbar_style(self.uistate['toolbar_style'])
		# else trust system default

		if 'toolbar_size' in self.uistate:
			self.set_toolbar_size(self.uistate['toolbar_size'])
		# else trust system default

		self.toggle_fullscreen(show=self._set_fullscreen)

		self.uistate.setdefault('readonly', False)
		if notebook.readonly:
			self.toggle_readonly(readonly=True)
			action = self.actiongroup.get_action('toggle_readonly')
			action.set_sensitive(False)
		else:
			self.toggle_readonly(readonly=self.uistate['readonly'])

		# And hook to notebook properties
		self.on_notebook_properties_changed(notebook)
		notebook.connect('properties-changed', self.on_notebook_properties_changed)

	def _set_widgets_visable(self):
		# Convenience method to switch visibility of all widgets
		if self._fullscreen:
			self.toggle_menubar(show=self.uistate['show_menubar_fullscreen'])
			self.toggle_toolbar(show=self.uistate['show_toolbar_fullscreen'])
			self.toggle_statusbar(show=self.uistate['show_statusbar_fullscreen'])
			self.set_pathbar(self.uistate['pathbar_type_fullscreen'])
		else:
			self.toggle_menubar(show=self.uistate['show_menubar'])
			self.toggle_toolbar(show=self.uistate['show_toolbar'])
			self.toggle_statusbar(show=self.uistate['show_statusbar'])
			self.set_pathbar(self.uistate['pathbar_type'])

	def on_notebook_properties_changed(self, notebook):
		self.set_title(notebook.name + ' - Zim')
		if notebook.icon:
			try:
				self.set_icon_from_file(notebook.icon)
			except gobject.GError:
				logger.exception('Could not load icon %s', notebook.icon)

	def do_open_page(self, ui, page, record):
		'''Signal handler for open-page, updates the pageview'''
		self.pageview.set_page(page)

		n = ui.notebook.index.n_list_links(page, zim.index.LINK_DIR_BACKWARD)
		label = self.statusbar_backlinks_button.label
		label.set_text_with_mnemonic(
			ngettext('%i _Backlink...', '%i _Backlinks...', n) % n)
			# T: Label for button with backlinks in statusbar
		if n == 0:
			self.statusbar_backlinks_button.set_sensitive(False)
		else:
			self.statusbar_backlinks_button.set_sensitive(True)

		#TODO: set toggle_readonly insensitive when page is readonly

	def do_close_page(self, ui, page):
		w, h = self.get_size()
		if not self._fullscreen:
			self.uistate['windowsize'] = (w, h)
		self.uistate['sidepane_pos'] = self.hpane.get_position()

	def do_textview_toggle_overwrite(self, view):
		state = view.get_overwrite()
		if state: text = 'OVR'
		else: text = 'INS'
		self.statusbar_insert_label.set_text(text)

# Need to register classes defining gobject signals or overloading methods
gobject.type_register(MainWindow)


class BackLinksMenuButton(MenuButton):

	def __init__(self, ui, status_bar_style=False):
		label = '%i _Backlinks...' % 0 # Translated above
		MenuButton.__init__(self, label, gtk.Menu(), status_bar_style)
		self.ui = ui

	def popup_menu(self, event=None):
		# Create menu on the fly
		self.menu = gtk.Menu()
		index = self.ui.notebook.index
		links = list(index.list_links(self.ui.page, LINK_DIR_BACKWARD))
		if not links:
			return

		self.menu.add(gtk.TearoffMenuItem())
			# TODO: hook tearoff to trigger search dialog

		for link in links:
			item = gtk.MenuItem(link.source.name)
			item.connect_object('activate', self.ui.open_page, link.source)
			self.menu.add(item)

		MenuButton.popup_menu(self, event)


class PageWindow(gtk.Window):
	'''Secondairy window, showing a single page'''

	def __init__(self, ui, page):
		gtk.Window.__init__(self)
		self.ui = ui

		self.set_title(page.name + ' - Zim')
		if ui.notebook.icon:
			try:
				self.set_icon_from_file(ui.notebook.icon)
			except gobject.GError:
				logger.exception('Could not load icon %s', ui.notebook.icon)


		page = ui.notebook.get_page(page)

		self.uistate = ui.uistate['PageWindow']
			# TODO remember for separate windows separately
			# e.g. use PageWindow1, PageWindow2, etc
		self.uistate.setdefault('windowsize', (500, 400), check=self.uistate.is_coord)
		w, h = self.uistate['windowsize']
		self.set_default_size(w, h)

		self.pageview = PageView(ui, secondairy=True)
		self.pageview.set_page(page)
		self.add(self.pageview)


def get_window(ui):
	'''Returns a gtk.Window object or None. Used to find the parent window
	for dialogs.
	'''
	if isinstance(ui, gtk.Window):
		return ui
	elif hasattr(ui, 'mainwindow'):
		return ui.mainwindow
	else:
		return None


class SavePageErrorDialog(ErrorDialog):
	'''Error dialog used when we hit an error while trying to save a page.
	Allow to save a copy or to discard changes. Includes a timer which
	delays the action buttons becoming sensitive. Reason for this timer is
	that the dialog may popup from auto-save while the user is typing, and
	we want to prevent an accidental action.
	'''

	def __init__(self, ui, error, page):
		title = _('Could not save page: %s') % page.name
			# T: Heading of error dialog
		explanation = _('''\
To continue you can save a copy of this page or discard
any changes. If you save a copy changes will be also
discarded, but you can restore the copy later.''')
			# T: text in error dialog when saving page failed
		gtk.MessageDialog.__init__(
			self, parent=get_window(ui),
			type=gtk.MESSAGE_ERROR, buttons=gtk.BUTTONS_NONE,
			message_format=title
		)
		#~ self.set_default_size(450, -1)
		self.format_secondary_text(
			unicode(error).encode('utf-8').strip()+'\n\n'+explanation)

		self.page = page
		self.error = error
		self.ui = ui

		self.timer_label = gtk.Label()
		self.timer_label.set_alignment(0.9, 0.5)
		self.timer_label.set_sensitive(False)
		self.timer_label.show()
		self.vbox.add(self.timer_label)

		cancel_button = gtk.Button(stock=gtk.STOCK_CANCEL)
		self.add_action_widget(cancel_button, gtk.RESPONSE_CANCEL)

		self._done = False
		def discard(self):
			self.ui.mainwindow.pageview.clear()
				# issue may be caused in pageview - make sure it unlocks
			self.ui.notebook.revert_page(self.page)
			self._done = True

		def save(self):
			if SaveCopyDialog(self, page=self.page).run():
				discard(self)

		discard_button = gtk.Button(_('_Discard Changes'))
			# T: Button in error dialog
		discard_button.connect_object('clicked', discard, self)
		self.add_action_widget(discard_button, gtk.RESPONSE_OK)

		save_button = Button(label=_('_Save Copy'), stock=gtk.STOCK_SAVE_AS)
			# T: Button in error dialog
		save_button.connect_object('clicked', save, self)
		self.add_action_widget(save_button, gtk.RESPONSE_OK)

		for button in (cancel_button, discard_button, save_button):
			button.set_sensitive(False)
			button.show()

	def do_response_ok(self):
		return self._done

	def run(self):
		self.timer = 5
		self.timer_label.set_text('%i sec.' % self.timer)
		def timer(self):
			self.timer -= 1
			if self.timer > 0:
				self.timer_label.set_text('%i sec.' % self.timer)
				return True # keep timer going
			else:
				for button in self.action_area.get_children():
					button.set_sensitive(True)
				self.timer_label.set_text('')
				return False # remove timer

		# older gobject version doesn't know about seconds
		id = gobject.timeout_add(1000, timer, self)
		ErrorDialog.run(self)
		gobject.source_remove(id)


class OpenPageDialog(Dialog):
	'''Dialog to go to a specific page. Also known as the "Jump to" dialog.
	Prompts for a page name and navigate to that page on 'Ok'.
	'''

	def __init__(self, ui, namespace=None):
		Dialog.__init__(self, ui, _('Jump to'), # T: Dialog title
			button=(None, gtk.STOCK_JUMP_TO),
			path_context = ui.page,
			fields=[('name', 'page', _('Jump to Page'), None)] # T: Label for page input
		)

	def do_response_ok(self):
		path = self.get_field('name')
		if path:
			self.ui.open_page(path)
			return True
		else:
			return False


class NewPageDialog(Dialog):
	'''Dialog used to create a new page, functionally it is almost the same
	as the OpenPageDialog except that the page is saved directly in order
	to create it.
	'''

	def __init__(self, ui, path=None, subpage=False):
		if subpage: title = _('New Sub Page') # T: Dialog title
		else: title = _('New Page') # T: Dialog title

		Dialog.__init__(self, ui, title,
			help_text=_(
				'Please note that linking to a non-existing page\n'
				'also creates a new page automatically.'),
			# T: Dialog text in 'new page' dialog
			path_context=path,
			fields=[('name', 'page', _('Page Name'), None)], # T: Input label
			help=':Help:Pages'
		)

		if subpage:
			print 'SETTING force_child'
			pageentry = self.inputs['name']
			pageentry.force_child = True

	def do_response_ok(self):
		path = self.get_field('name')
		if path:
			page = self.ui.notebook.get_page(path)
			if page.hascontent or page.haschildren:
				ErrorDialog(self, _('Page exists')+': %s' % page.name).run() # T: error message
				return False
			self.ui.open_page(page)
			self.ui.save_page()
			return True
		else:
			return False


class SaveCopyDialog(FileDialog):

	def __init__(self, ui, page=None):
		FileDialog.__init__(self, ui, _('Save Copy'), gtk.FILE_CHOOSER_ACTION_SAVE)
			# T: Dialog title of file save dialog
		self.filechooser.set_current_name(self.ui.page.name + '.txt')
		if page is None:
			page = self.ui.page
		self.page = page
		# TODO also include headers
		# TODO add droplist with native formats to choose + hook filters

	def do_response_ok(self):
		file = self.get_file()
		if file is None: return False
		format = 'wiki'
		logger.info("Saving a copy of %s using format '%s'", self.page, format)
		lines = self.page.dump(format)
		file.writelines(lines)
		self.result = True
		return True


class ImportPageDialog(FileDialog):
	# TODO how to properly detect file types for other formats ?

	def __init__(self, ui):
		FileDialog.__init__(self, ui, _('Import Page')) # T: Dialog title
		self.add_filter(_('Text Files'), '*.txt') # T: File filter for '*.txt'
		# TODO add input for namespace, format

	def do_response_ok(self):
		file = self.get_file()
		if file is None: return False

		basename = file.basename
		if basename.endswith('.txt'):
			basename = basename[:-4]

		path = self.ui.notebook.resolve_path(basename)
		page = self.ui.notebook.get_page(path)
		if page.hascontent:
			path = self.ui.notebook.index.get_unique_path(path)
			page = self.ui.notebook.get_page(path)
			assert not page.hascontent

		page.parse('wiki', file.readlines())
		self.ui.notebook.store_page(page)
		self.ui.open_page(page)
		return True


class MovePageDialog(Dialog):

	def __init__(self, ui, path=None):
		Dialog.__init__(self, ui, _('Move Page')) # T: Dialog title
		if path is None:
			self.path = self.ui.get_path_context()
		else:
			self.path = path
		assert self.path, 'Need a page here'

		if isinstance(self.path, Page) \
		and self.path.modified \
		and not self.ui.save_page(self.path):
			raise AssertionError, 'Could not save page'
			# assert statement could be optimized away

		i = self.ui.notebook.index.n_list_links_to_tree(
					self.path, zim.index.LINK_DIR_BACKWARD )

		self.vbox.add(gtk.Label(_('Move page "%s"') % self.path.name))
			# T: Heading in 'move page' dialog - %s is the page name
		linkslabel = ngettext(
			'Update %i page linking to this page',
			'Update %i pages linking to this page', i) % i
			# T: label in MovePage dialog - %i is number of backlinks
			# TODO update lable to reflect that links can also be to child pages
		self.context_page = self.path.parent
		self.add_fields([
			('parent', 'namespace', _('Namespace'), self.context_page),
				# T: Input label for namespace to move a file to
			('links', 'bool', linkslabel, True),
				# T: option in 'move page' dialog
		])

		if i == 0:
			self.inputs['links'].set_active(False)
			self.inputs['links'].set_sensitive(False)

	def do_response_ok(self):
		parent = self.get_field('parent')
		links = self.get_field('links')
		newpath = parent + self.path.basename
		return self.ui.do_move_page(
			self.path, newpath, update_links=links, dialog=self)


class RenamePageDialog(Dialog):

	def __init__(self, ui, path=None):
		Dialog.__init__(self, ui, _('Rename Page')) # T: Dialog title
		if path is None:
			self.path = self.ui.get_path_context()
		else:
			self.path = path
		assert self.path, 'Need a page here'

		i = self.ui.notebook.index.n_list_links_to_tree(
					self.path, zim.index.LINK_DIR_BACKWARD )

		self.vbox.add(gtk.Label(_('Rename page "%s"') % self.path.name))
			# T: label in 'rename page' dialog - %s is the page name
		linkslabel = ngettext(
			'Update %i page linking to this page',
			'Update %i pages linking to this page', i) % i
			# T: label in MovePage dialog - %i is number of backlinks
			# TODO update lable to reflect that links can also be to child pages
		self.add_fields([
			('name', 'string', _('Name'), self.path.basename),
				# T: Input label in the 'rename page' dialog for the new name
			('head', 'bool', _('Update the heading of this page'), True),
				# T: Option in the 'rename page' dialog
			('links', 'bool', linkslabel, True),
				# T: Option in the 'rename page' dialog
		])

		if i == 0:
			self.inputs['links'].set_active(False)
			self.inputs['links'].set_sensitive(False)

	def do_response_ok(self):
		name = self.get_field('name')
		head = self.get_field('head')
		links = self.get_field('links')
		try:
			newpath = self.ui.notebook.rename_page(self.path,
				newbasename=name, update_heading=head, update_links=links)
		except Exception, error:
			ErrorDialog(self, error).run()
			return False
		else:
			if self.path == self.ui.page:
				self.ui.open_page(newpath)
			return True


class DeletePageDialog(Dialog):

	def __init__(self, ui, path=None):
		Dialog.__init__(self, ui, _('Delete Page')) # T: Dialog title
		if path is None:
			self.path = self.ui.get_path_context()
		else:
			self.path = path
		assert self.path, 'Need a page here'

		hbox = gtk.HBox(spacing=12)
		self.vbox.add(hbox)
		img = gtk.image_new_from_stock(gtk.STOCK_DIALOG_WARNING, gtk.ICON_SIZE_DIALOG)
		hbox.add(img)
		label = gtk.Label()
		short = _('Delete page "%s"?') % self.path.basename
			# T: Heading in 'delete page' dialog - %s is the page name
		long = _('Page "%s" and all of it\'s sub-pages and attachments will be deleted') % self.path.name
			# T: Text in 'delete page' dialog - %s is the page name
		label.set_markup('<b>'+short+'</b>\n\n'+long)
		hbox.add(label)

	def do_response_ok(self):
		try:
			self.ui.notebook.delete_page(self.path)
		except Exception, error:
			ErrorDialog(self, error).run()
			return False
		else:
			return True


class AttachFileDialog(FileDialog):

	def __init__(self, ui, path=None):
		FileDialog.__init__(self, ui, _('Attach File')) # T: Dialog title
		if path is None:
			self.path = self.ui.get_path_context()
		else:
			self.path = path
		assert self.path, 'Need a page here'

		self.dir = self.ui.notebook.get_attachments_dir(self.path)
		if self.dir is None:
			ErrorDialog(_('Page "%s" does not have a folder for attachments') % self.path)
				# T: Error dialog - %s is the full page name
			raise Exception, 'Page "%s" does not have a folder for attachments' % self.path

		self.uistate.setdefault('insert_attached_images', True)
		checkbox = gtk.CheckButton(_('Insert images as link'))
			# T: checkbox in the "Attach File" dialog
		checkbox.set_active(self.uistate['insert_attached_images'])
		self.filechooser.set_extra_widget(checkbox)

	def do_response_ok(self):
		file = self.get_file()
		if file is None:
			return False

		checkbox = self.filechooser.get_extra_widget()
		self.uistate['insert_attached_images'] = checkbox.get_active()
			# Similar code in zim.gui.InsertImageDialog

		file.copyto(self.dir)
		file = self.dir.file(file.basename)
		pageview = self.ui.mainwindow.pageview
		if self.uistate['insert_attached_images'] and file.isimage():
			try:
				pageview.insert_image(file, interactive=False)
			except:
				logger.exception('Could not insert image')
				pageview.insert_links([file]) # image type not supported?
		else:
			pageview.insert_links([file])
		return True
<|MERGE_RESOLUTION|>--- conflicted
+++ resolved
@@ -378,12 +378,10 @@
 		# older gobject version doesn't know about seconds
 		self._autosave_timer = gobject.timeout_add(5000, schedule_autosave)
 
-<<<<<<< HEAD
 		for plugin in self.plugins:
 			plugin.finalize_ui(self)
-=======
+
 		self.check_notebook_needs_upgrade()
->>>>>>> 513b4b6b
 
 		self.mainwindow.show_all()
 		self.mainwindow.pageview.grab_focus()
