Content-Type: text/x-zim-wiki
Wiki-Format: zim 0.4

====== Equation Editor ======

The equation editor is a simple dialog that allows you to insert equations into a page using **latex**.

<<<<<<< HEAD
In order to be able to use this plugin you must have latex installed and the following two commands must be available on your system: "''latex"'' and "''dvipng"''. You can control the look of the equations using the special template "''_Equation.tex"''. There are two variables that can be used in this template: "''equation''", which will be replaced with the content from the dialog and "''dark_mode''" which allows the user to generate equations appropriate for dark mode themes and reflects the setting of the **Use font color for dark theme** preference setting.
=======
To use this plugin, you must have latex installed and have the following two commands available on your system: "''latex"'' and "''dvipng"''. You can control the look of the equations using the special template "''_Equation.tex"''. The only variable that can be used in this template is "''equation''", which will be replaced with the content from the dialog.
>>>>>>> 182b9fe0

**Dependencies:** This plugin requires a Latex suite to be installed as well as the "dvipng" application. In specific the "latex" and "dvipng" commands should be available in the system path. Additionally, if the dark mode preference is activated, the TeX package xcolor must be installed (included in most TeX distributions).

===== Syntax =====

Some quick examples of the latex math syntax. For a complete reference see the links below:

{{./equation_01.png}}


'''
c = \sqrt{ a^2 + b^2 }

\int_{-\infty}^{\infty} \frac{1}{x} \, dx

f(x) = \sum_{n = 0}^{\infty} \alpha_n x^n

x_{1,2}=\frac{-b\pm\sqrt{\color{Red}b^2-4ac}}{2a}

\hat a  \bar b  \vec c  x'  \dot{x}  \ddot{x}
'''


===== References =====

* Micheal Downes, //Short Math Guide for LaTeX//, American Mathematical Society, 2002  [1]
* Tobias Oetiker e.a, //The Not So Short Introduction to LATEX2e//, 2007  [2]

* [1] http://www.ams.org/tex/amslatex.html
* [2] http://www.latex-project.org/guides/
* https://en.wikipedia.org/wiki/Help:Formula (latex parts only)<|MERGE_RESOLUTION|>--- conflicted
+++ resolved
@@ -5,11 +5,7 @@
 
 The equation editor is a simple dialog that allows you to insert equations into a page using **latex**.
 
-<<<<<<< HEAD
-In order to be able to use this plugin you must have latex installed and the following two commands must be available on your system: "''latex"'' and "''dvipng"''. You can control the look of the equations using the special template "''_Equation.tex"''. There are two variables that can be used in this template: "''equation''", which will be replaced with the content from the dialog and "''dark_mode''" which allows the user to generate equations appropriate for dark mode themes and reflects the setting of the **Use font color for dark theme** preference setting.
-=======
-To use this plugin, you must have latex installed and have the following two commands available on your system: "''latex"'' and "''dvipng"''. You can control the look of the equations using the special template "''_Equation.tex"''. The only variable that can be used in this template is "''equation''", which will be replaced with the content from the dialog.
->>>>>>> 182b9fe0
+To use this plugin, you must have latex installed and have the following two commands available on your system: "''latex"'' and "''dvipng"''. You can control the look of the equations using the special template "''_Equation.tex"''. There are two variables that can be used in this template: "''equation''", which will be replaced with the content from the dialog and "''dark_mode''" which allows the user to generate equations appropriate for dark mode themes and reflects the setting of the **Use font color for dark theme** preference setting.
 
 **Dependencies:** This plugin requires a Latex suite to be installed as well as the "dvipng" application. In specific the "latex" and "dvipng" commands should be available in the system path. Additionally, if the dark mode preference is activated, the TeX package xcolor must be installed (included in most TeX distributions).
 
