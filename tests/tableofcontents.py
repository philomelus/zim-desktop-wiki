# -*- coding: utf-8 -*-

# Copyright 2012 Jaap Karssenberg <jaap.karssenberg@gmail.com>

import tests

from zim.plugins.tableofcontents import *

@tests.slowTest
class TestTableOfContents(tests.TestCase):

	def setUp(self):
		self.ui = tests.MockObject()
		self.ui.page = None
		self.ui.notebook = tests.new_notebook()

	def runTest(self):
		'''Test Tabel Of Contents plugin'''

<<<<<<< HEAD
		pageview = tests.MockObject()
		pageview.page = None
		widget = ToCWidget(self.ui, pageview)
=======
		widget = ToCWidget(self.ui, ellipsis=False)
>>>>>>> 40fe5670

		def count():
			# Count number of rows in TreeModel
			model = widget.treeview.get_model()
			rows = []
			def c(model, path, iter):
				rows.append(model[iter])
			model.foreach(c)
			return len(rows)

		page = self.ui.notebook.get_page(Path('Test:wiki'))
		widget.on_open_page(self.ui, page, page)
		self.assertTrue(count() == 2)
		widget.on_stored_page(self.ui.notebook, page)
		self.assertTrue(count() == 2)

		emptypage = tests.MockObject()
		widget.on_open_page(self.ui, emptypage, emptypage)
		self.assertTrue(count() == 0)
		widget.on_stored_page(self.ui.notebook, emptypage)
		self.assertTrue(count() == 0)

		for page in self.ui.notebook.walk():
			widget.on_open_page(self.ui, page, page)
			widget.on_stored_page(self.ui.notebook, page)

# TODO check selecting heading in actual PageView
# especially test selecting a non-existing item to check we don't get infinite loop<|MERGE_RESOLUTION|>--- conflicted
+++ resolved
@@ -17,13 +17,10 @@
 	def runTest(self):
 		'''Test Tabel Of Contents plugin'''
 
-<<<<<<< HEAD
 		pageview = tests.MockObject()
 		pageview.page = None
-		widget = ToCWidget(self.ui, pageview)
-=======
-		widget = ToCWidget(self.ui, ellipsis=False)
->>>>>>> 40fe5670
+		widget = ToCWidget(self.ui, pageview, ellipsis=False)
+
 
 		def count():
 			# Count number of rows in TreeModel
